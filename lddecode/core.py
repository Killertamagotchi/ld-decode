import copy
import itertools
import platform
import sys
import threading
import time
import types

from queue import Queue

# standard numeric/scientific libraries
import numpy as np
import scipy.signal as sps
import scipy.interpolate as spi
import numba
from numba import njit

import scipy.fft as npfft

# internal libraries

from . import efm_pll
from .utils import get_git_info, ac3_pipe, ldf_pipe, traceback
from .utils import nb_mean, nb_median, nb_round, nb_min, nb_max, nb_abs, nb_absmax, nb_diff, n_orgt, n_orlt
from .utils import polar2z, sqsum, genwave, dsa_rescale_and_clip, scale, rms
from .utils import findpeaks, findpulses, calczc, inrange, roundfloat
from .utils import LRUupdate, clb_findbursts, angular_mean_helper, phase_distance
from .utils import build_hilbert, unwrap_hilbert, emphasis_iir, filtfft
from .utils import fft_do_slice, fft_determine_slices, StridedCollector, hz_to_output_array
from .utils import Pulse, nb_std, nb_gt, n_ornotrange, nb_concatenate

try:
    # If Anaconda's numpy is installed, mkl will use all threads for fft etc
    # which doesn't work when we do more threads, do disable that...
    import mkl

    mkl.set_num_threads(1)
except ImportError:
    # If not running Anaconda, we don't care that mkl doesn't exist.
    pass

# XXX: This is a hack so that logging is treated the same way in both this
# and ld-decode.  Probably should just bring all logging in here...
logger = None

# If profiling is not enabled, make it a pass-through wrapper
try:
    profile
except:
    def profile(fn):
        return fn

# This is the size of each block of data which is processed in
# parallel.  The beginning and end are cut off so that there's
# no distortion from the FFT and filtering.

BLOCKSIZE = 32 * 1024

# These are constant, system-level parameters for PAL and NTSC

SysParams_NTSC = {
    "fsc_mhz": 315.0 / np.double(88.0),
    # NTSC LD doesn't have a pilot signal, so just recycle FSC
    "pilot_mhz": 315.0 / np.double(88.0),
    "frame_lines": 525,
    "field_lines": (263, 262),
    "ire0": 8100000,
    "hz_ire": 1700000 / 140.0,
    "vsync_ire": -40,
    # most NTSC disks have analog audio, except CD-V and a few Panasonic demos
    "analog_audio": True,
    # From the spec - audio frequencies are multiples of the (color) line rate
    "audio_lfreq": (1000000 * 315 / 88 / 227.5) * 146.25,
    "audio_rfreq": (1000000 * 315 / 88 / 227.5) * 178.75,
    # On AC3 disks, the right channel is replaced by a QPSK 2.88mhz channel
    "audio_rfreq_AC3": 2880000,
    "colorBurstUS": (5.3, 7.8),
    # Known-good area for computing black SNR - for NTSC pull from VSYNC
    # tuple: (line, beginning, length)
    "blacksnr_slice": (1, 10, 20),
    # In NTSC framing, the distances between the first/last eq pulses and the
    # corresponding next lines are different.
    "firstFieldH": (0.5, 1),
    "numPulses": 6,  # number of equalization pulses per section
    "hsyncPulseUS": 4.7,
    "eqPulseUS": 2.3,
    "vsyncPulseUS": 27.1,
    # What 0 IRE/0V should be in 16-bit digital output
    "outputZero": 1024,
    "fieldPhases": 4,
    # Likely locations of solid white in VITS on LD's (line, start, length)
    # The first three are typical VITS locations (first most common), and last
    # is the MCA Code first-field flag.
    "LD_VITS_whitelocs": [(20, 14, 12), (20, 52, 8), (13, 13, 15), (11, 12, 45)],
    # Similar but with percentile to use to compute white level
    # (in case VITS white test areas are not present)
    "LD_VITS_code_slices": [(16, 12, 48, 85), (17, 12, 48, 85), (10, 13, 39, 85)],
}

# Calculate the exact line length for a given situation (such as
# 4FSC)
def calclinelen(SysParams, mult, mhz):
    if type(mhz) == str:
        mhz = SysParams[mhz]

    return int(nb_round(SysParams["line_period"] * mhz * mult))

# Compute dictionary entries for things tht use FSC, etc.

# In color NTSC, the line period was changed from 63.5 to 227.5 color cycles,
# which works out to 63.555(with a bar on top) usec
SysParams_NTSC["line_period"] = 1 / (SysParams_NTSC["fsc_mhz"] / np.double(227.5))
SysParams_NTSC["activeVideoUS"] = (9.45, SysParams_NTSC["line_period"] - 1.0)

SysParams_NTSC["FPS"] = 1000000 / (525 * SysParams_NTSC["line_period"])

SysParams_NTSC["outlinelen"] = calclinelen(SysParams_NTSC, 4, "fsc_mhz")
SysParams_NTSC["outfreq"] = 4 * SysParams_NTSC["fsc_mhz"]

SysParams_PAL = {
    "FPS": 25,
    # from wikipedia: 283.75 × 15625 Hz + 25 Hz = 4.43361875 MHz
    "fsc_mhz": ((1 / 64) * 283.75) + (25 / 1000000),
    "pilot_mhz": 3.75,
    "frame_lines": 625,
    "field_lines": (312, 313),
    "line_period": 64,
    "ire0": 7100000,
    "hz_ire": 800000 / 100.0,
    # only early PAL disks have analog audio
    "analog_audio": True,
    # From the spec - audio frequencies are multiples of the (colour) line rate
    "audio_lfreq": (1000000 / 64) * 43.75,
    "audio_rfreq": (1000000 / 64) * 68.25,
    "colorBurstUS": (5.6, 7.85),
    "activeVideoUS": (10.5, 64 - 1.5),
    # In PAL, the first field's line sync<->first/last EQ pulse are both .5H
    "firstFieldH": (1, 0.5),
    # Known-good area for computing black SNR - for PAL this is blanked in mastering
    # tuple: (line, beginning, length)
    "blacksnr_slice": (22, 12, 50),
    "numPulses": 5,  # number of equalization pulses per section
    "hsyncPulseUS": 4.7,
    "eqPulseUS": 2.35,
    "vsyncPulseUS": 27.3,
    # What 0 IRE/0V should be in digitaloutput
    "outputZero": 256,
    "fieldPhases": 8,
    # Likely locations of solid white in VITS on LD's
    # (an array of line/start/length)
    "LD_VITS_whitelocs": [(19, 12, 8)],
    # Similar but with percentile to use to compute white level
    # (in case VITS white test areas are not present)
    "LD_VITS_code_slices": [(16, 11, 49, 85), (17, 11, 49, 85)],
}

SysParams_PAL["outlinelen"] = calclinelen(SysParams_PAL, 4, "fsc_mhz")
SysParams_PAL["outlinelen_pilot"] = calclinelen(SysParams_PAL, 4, "pilot_mhz")
SysParams_PAL["outfreq"] = 4 * SysParams_PAL["fsc_mhz"]

SysParams_PAL["vsync_ire"] = -0.3 * (100 / 0.7)

FilterParams_NTSC = {
    # The audio notch filters are important with DD v3.0+ boards
    "audio_notchwidth": 350000,
    "audio_notchorder": 2,
    "video_deemp": (120e-9, 320e-9),
    # This BPF is similar but not *quite* identical to what Pioneer did
    "video_bpf_low": 3400000,
    "video_bpf_high": 13800000,
    "video_bpf_order": 4,
    # This can easily be pushed up to 4.5mhz or even a bit higher.
    # A sharp 4.8-5.0 is probably the maximum before the audio carriers bleed into 0IRE.
    "video_lpf_freq": 4500000,  # in mhz
    "video_lpf_order": 6,  # butterworth filter order
    # MTF filter
    "MTF_basemult": 0.4,  # general ** level of the MTF filter for frame 0.
    "MTF_poledist": 0.9,
    "MTF_freq": 12.2,  # in mhz
    # used to detect rot
    "video_hpf_freq": 10000000,
    "video_hpf_order": 4,
    # audio filter parameters
    "audio_filterwidth": 150000,
    "audio_filterorder": 512,
}

# Settings for use with noisier disks
FilterParams_NTSC_lowband = FilterParams_NTSC.copy()
FilterParams_NTSC_lowband['video_bpf_low']  = 3800000
FilterParams_NTSC_lowband['video_bpf_high'] = 12500000
FilterParams_NTSC_lowband['video_lpf_freq'] = 4200000

FilterParams_PAL = {
    # The audio notch filters are important with DD v3.0+ boards
    "audio_notchwidth": 200000,
    "audio_notchorder": 2,
    "video_deemp": (100e-9, 400e-9),
    # XXX: guessing here!
    "video_bpf_low": 2300000,
    "video_bpf_high": 13500000,
    "video_bpf_order": 2,
    "video_lpf_freq": 5200000,
    "video_lpf_order": 7,
    # MTF filter
    "MTF_basemult": 1.0,  # general ** level of the MTF filter for frame 0.
    "MTF_poledist": 0.70,
    "MTF_freq": 10,
    # used to detect rot
    "video_hpf_freq": 10000000,
    "video_hpf_order": 4,
    "audio_filterwidth": 100000,
    "audio_filterorder": 900,
}

# Settings for use with noisier disks
FilterParams_PAL_lowband = FilterParams_PAL.copy()
FilterParams_PAL_lowband['video_bpf_low']   = 3200000
FilterParams_PAL_lowband['video_bpf_high']  = 13000000
FilterParams_PAL_lowband['video_bpf_order'] = 13000000
FilterParams_PAL_lowband['video_lpf_freq']  = 4800000

class RFDecode:
    """The core RF decoding code.

    This decoder uses FFT overlap-save processing(1) to allow for parallel processing and combination of
    operations.

    Video filter signal path:
    - FFT/iFFT stage 1: RF BPF (i.e. 3.5-13.5mhz NTSC) * hilbert filter
    - phase unwrapping
    - FFT stage 2, which is processed into multiple final products:
      - Regular video output
      - 0.5mhz LPF (used for HSYNC)
      - For fine-tuning HSYNC: NTSC: 3.5x mhz filtered signal, PAL: 3.75mhz pilot signal

    Analogue audio filter signal path:

        The audio signal path is actually more complex in some ways, since it reduces a
        multi-msps signal down to <100khz.  A two stage processing system is used which
        reduces the frequency in each stage.

        Stage 1 performs the audio RF demodulation per block typically with 32x decimation,
        while stage 2 is run once the entire frame is demodulated and decimates by 4x.

    EFM filtering simply applies RF front end filters that massage the output so that ld-process-efm
    can do the actual work.

    references:
    1 - https://en.wikipedia.org/wiki/Overlap–save_method

    """

    def __init__(
        self,
        inputfreq               = 40,
        system                  = "NTSC",
        blocklen                = BLOCKSIZE,
        decode_digital_audio    = False,
        decode_analog_audio     = 0,
        has_analog_audio        = True,
        extra_options           = {},
        decoder_params_override = {},
    ):
        """Initialize the RF decoder object.

        inputfreq            -- frequency of raw RF data (in Msps)
                                WARNING: only tested at 40Msps w/other frequencies
                                scaled to 40 in utils.py.
        system               -- Which system is in use (PAL or NTSC)
        blocklen             -- Block length for FFT processing
        decode_digital_audio -- Whether to apply EFM filtering
        decode_analog_audio  -- Whether or not to decode analog(ue) audio
        has_analog_audio     -- Whether or not analog(ue) audio channels are on the disk

        extra_options -- Dictionary of additional options (typically boolean) - these include:
          - PAL_V4300D_NotchFilter - cut 8.5mhz spurious signal
          - NTSC_ColorNotchFilter:  notch filter on decoded video to reduce color 'wobble'
          - lowband: Substitute different decode settings for lower-bandwidth disks
          - AC3: Supports AC3

        """

        self.blocklen     = blocklen
        self.blockcut     = 1024 
        self.blockcut_end = 0
        
        self.system       = system

        self.setupcount   = 0

        self.NTSC_ColorNotchFilter = extra_options.get("NTSC_ColorNotchFilter", False)
        self.PAL_V4300D_NotchFilter = extra_options.get("PAL_V4300D_NotchFilter", False)
        lowband = extra_options.get("lowband", False)

        freq = inputfreq
        self.freq = freq
        self.freq_half = freq / 2
        self.freq_hz = self.freq * 1000000
        self.freq_hz_half = self.freq_hz / 2

        self.mtf_mult   = extra_options.get("MTF_level", 1.0)
        self.mtf_offset = extra_options.get("MTF_offset", 0)

        if system == "NTSC":
            self.SysParams = copy.deepcopy(SysParams_NTSC)
            if lowband:
                self.DecoderParams = copy.deepcopy(FilterParams_NTSC_lowband)
            else:
                self.DecoderParams = copy.deepcopy(FilterParams_NTSC)
        elif system == "PAL":
            self.SysParams = copy.deepcopy(SysParams_PAL)
            if lowband:
                self.DecoderParams = copy.deepcopy(FilterParams_PAL_lowband)
            else:
                self.DecoderParams = copy.deepcopy(FilterParams_PAL)

        # Make (intentionally) mutable copies of HZ<->IRE levels
        for irekey in ['ire0', 'hz_ire', 'vsync_ire']:
            self.DecoderParams[irekey] = self.SysParams[irekey]

        for k in decoder_params_override.keys():
            self.DecoderParams[k] = decoder_params_override[k]

        self.SysParams["analog_audio"] = has_analog_audio
        self.SysParams["AC3"] = extra_options.get("AC3", False)
        if self.SysParams["AC3"]:
            self.SysParams["audio_rfreq"] = self.SysParams["audio_rfreq_AC3"]

        fw = extra_options.get("audio_filterwidth", 0)
        if fw is not None and fw > 0:
            self.DecoderParams['audio_filterwidth'] = fw

        deemp = list(self.DecoderParams["video_deemp"])

        # note that deemp[0] is the t1 (high freuqency) coefficient, and 
        # deemp[1] is the t2 (low frequency) one.  These are passed in as
        # microseconds, but are converted to seconds here.

        deemp_low, deemp_high = extra_options.get("deemp_coeff", (0, 0))
        if deemp_low > 0:
            deemp[1] = 1 / (deemp_low  * 1000000)
        if deemp_high > 0:
            deemp[0] = 1 / (deemp_high * 1000000)

        self.DecoderParams["video_deemp"]          = deemp
        self.DecoderParams["video_deemp_strength"] = extra_options.get("deemp_str", 1.0)

        linelen = self.freq_hz / (1000000.0 / self.SysParams["line_period"])
        self.linelen = int(np.round(linelen))
        self.samplesperline = self.freq / self.linelen

        # How much horizontal sync position can deviate from previous/expected position
        # and still be interpreted as a horizontal sync pulse.
        # Too high tolerance may result in false positive sync pulses, too low may end up missing them.
        # Tapes will need a wider tolerance than laserdiscs due to head switch etc.
        self.hsync_tolerance = 0.4

        self.decode_digital_audio = decode_digital_audio
        self.decode_analog_audio  = decode_analog_audio

        self.computefilters()

        # The 0.5mhz filter is rolled back to align with the data, so there
        # are a few unusable samples at the end.
        self.blockcut_end = self.Filters["F05_offset"]


    def computefilters(self):
        """ (re)compute the filter sets """

        self.setupcount += 1

        self.computevideofilters()

        # This is > 0 because decode_analog_audio is in khz (44.1, 48, 3xHSYNC, etc).
        if self.decode_analog_audio != 0:
            self.computeaudiofilters()

        if self.decode_digital_audio:
            self.computeefmfilter()

        if self.SysParams['AC3']:
            apass = 288000 * .5

            fpass = lambda apass: [(self.SysParams['audio_rfreq_AC3'] - apass) / self.freq_hz_half,
                                   (self.SysParams['audio_rfreq_AC3'] + apass) / self.freq_hz_half]

            # This analog audio bandpass filter is an approximation of
            # http://sim.okawa-denshi.jp/en/RLCtool.php with resistor 2200ohm, 
            # inductor 180uH, and cap 27pF (taken from Pioneer service manuals)
            # self.Filters['AC3_iir'] = sps.butter(5, [1.48/20, 3.45/20], btype='bandpass')

            # However, the above didn't work, and we wound up with two IIR filters
            self.Filters['AC3_bp1'] = sps.butter(3, [(2.88-.5)/20, (2.88+.5)/20], btype='bandpass')
            self.Filters['AC3_bp2'] = sps.butter(3, fpass(apass), btype='bandpass')

            filt1 = filtfft(self.Filters['AC3_bp1'], self.blocklen)
            filt2 = filtfft(self.Filters['AC3_bp2'], self.blocklen)

            self.Filters['AC3'] = filt1 * filt2

        self.computedelays()


    def computeefmfilter(self):
        """Frequency-domain equalisation filter for the LaserDisc EFM signal.
        This was inspired by the input signal equaliser in WSJT-X, described in
        Steven J. Franke and Joseph H. Taylor, "The MSK144 Protocol for
        Meteor-Scatter Communication", QEX July/August 2017.
        <http://physics.princeton.edu/pulsar/k1jt/MSK144_Protocol_QEX.pdf>

        This improved EFM filter was devised by Adam Sampson (@atsampson)
        """

        # Frequency bands
        freqs = np.linspace(0.0e6, 1.9e6, num=11)
        freq_per_bin = self.freq_hz / self.blocklen
        # Amplitude and phase adjustments for each band.
        # These values were adjusted empirically based on a selection of NTSC and PAL samples.
        amp = np.array(
            [0.0, 0.215, 0.41, 0.73, 0.98, 1.03, 0.99, 0.81, 0.59, 0.42, 0.0]
        )
        phase = np.array(
            [0.0, -0.92, -1.03, -1.11, -1.2, -1.2, -1.2, -1.2, -1.05, -0.95, -0.8]
        )
        phase = [p * 1.25 for p in phase]

        """Compute filter coefficients for the given FFTFilter."""
        # Anything above the highest frequency is left as zero.
        coeffs = np.zeros(self.blocklen, dtype=complex)

        # Generate the frequency-domain coefficients by cubic interpolation between the equaliser values.
        a_interp = spi.interp1d(freqs, amp, kind="cubic")
        p_interp = spi.interp1d(freqs, phase, kind="cubic")

        nonzero_bins = int(freqs[-1] / freq_per_bin) + 1

        bin_freqs = np.arange(nonzero_bins) * freq_per_bin
        bin_amp = a_interp(bin_freqs)
        bin_phase = p_interp(bin_freqs)

        # Scale by the amplitude, rotate by the phase
        coeffs[:nonzero_bins] = bin_amp * (
            np.cos(bin_phase) + (complex(0, -1) * np.sin(bin_phase))
        )

        self.Filters["Fefm"] = coeffs * 8

    # Lambda-scale functions used to simplify following filter builders

    # Split out the frequency list given to the filter builder
    def freqrange(self, f1, f2): 
        return [f1 / self.freq_hz_half, f2 / self.freq_hz_half]

    # Like freqrange, but for notch filters
    def notchrange(self, f, notchwidth, hz = False): 
        return [
            (f - notchwidth) / (self.freq_hz_half if hz else self.freq_half),
            (f + notchwidth) / (self.freq_hz_half if hz else self.freq_half)
        ]

    def computevideofilters(self):
        self.Filters = {}

        # Use some shorthand to compact the code.
        SF = self.Filters
        SP = self.SysParams
        DP = self.DecoderParams

        # This high pass filter is intended to detect RF dropouts
        Frfhpf = sps.butter(1, [10 / self.freq_half], btype="highpass")
        self.Filters["Frfhpf"] = filtfft(Frfhpf, self.blocklen)

        # First phase FFT filtering

        # MTF filter section
        # compute the pole locations symmetric to freq_half (i.e. 12.2 and 27.8)
        MTF_polef_lo = DP["MTF_freq"] / self.freq_half
        MTF_polef_hi = (
            self.freq_half + (self.freq_half - DP["MTF_freq"])
        ) / self.freq_half

        to_z = lambda pole: polar2z(DP["MTF_poledist"], np.pi * pole)

        MTF = sps.zpk2tf([], [to_z(MTF_polef_lo), to_z(MTF_polef_hi)], 1)
        SF["MTF"] = filtfft(MTF, self.blocklen)

        # The BPF filter, defined for each system in DecoderParams
        filt_rfvideo = sps.butter(
            DP["video_bpf_order"],
            self.freqrange(DP["video_bpf_low"], DP["video_bpf_high"]),
            btype="bandpass",
        )
        # Start building up the combined FFT filter using the BPF
        SF["RFVideo"] = filtfft(filt_rfvideo, self.blocklen)

        # Notch filters for analog audio RF.  DdD captures on NTSC need this.
        if SP["analog_audio"] and self.system == "NTSC":
            cut_left = sps.butter(
                DP["audio_notchorder"],
                self.notchrange(SP["audio_lfreq"], DP['audio_notchwidth'], True),
                btype="bandstop",
            )
            SF["Fcutl"] = filtfft(cut_left, self.blocklen)
            
            cut_right = sps.butter(
                DP["audio_notchorder"],
                self.notchrange(SP["audio_rfreq"], DP['audio_notchwidth'], True),
                btype="bandstop",
            )
            SF["Fcutr"] = filtfft(cut_right, self.blocklen)

            SF["RFVideo"] *= SF["Fcutl"] * SF["Fcutr"]

        SF["hilbert"] = build_hilbert(self.blocklen)
        SF["RFVideo"] *= SF["hilbert"]

        # Second phase FFT filtering, which is performed after the signal is demodulated

        video_lpf = sps.butter(
            DP["video_lpf_order"], DP["video_lpf_freq"] / self.freq_hz_half, "low"
        )
        SF["Fvideo_lpf"] = filtfft(video_lpf, self.blocklen)

        if self.system == "NTSC" and self.NTSC_ColorNotchFilter:
            video_notch = sps.butter(
                3,
                [DP["video_lpf_freq"] / 1000000 / self.freq_half, 5.0 / self.freq_half],
                "bandstop",
            )
            SF["Fvideo_lpf"] *= filtfft(video_notch, self.blocklen)

        # The deemphasis filter
        deemp1, deemp2 = DP["video_deemp"]
        SF["Fdeemp"] = filtfft(
            emphasis_iir(deemp1, deemp2, self.freq_hz), self.blocklen
        )

        # The direct opposite of the above, used in test signal generation
        SF["Femp"] = filtfft(emphasis_iir(deemp2, deemp1, self.freq_hz), self.blocklen)

        # Post processing:  lowpass filter + deemp
        SF["FVideo"] = SF["Fvideo_lpf"] * (SF["Fdeemp"] ** DP['video_deemp_strength'])

        # additional filters:  0.5mhz and color burst
        # Using an FIR filter here to get a known delay
        F0_5 = sps.firwin(65, [0.5 / self.freq_half], pass_zero=True)
        SF["F05_offset"] = 32 # Reduced because filtfft is half-strength on FIR
        F0_5_fft = filtfft((F0_5, [1.0]), self.blocklen)
        SF["FVideo05"] = SF["Fvideo_lpf"] * SF["Fdeemp"] * F0_5_fft

        SF["Fburst"] = filtfft(
            sps.butter(1, self.notchrange(SP["fsc_mhz"], 0.1), "bandpass"),
            self.blocklen,
        )
        SF["FVideoBurst"] = SF["Fvideo_lpf"] * SF["Fdeemp"] * SF["Fburst"]

        if self.system == "PAL":
            SF["Fpilot"] = filtfft(
                sps.butter(
                    1,
                    self.notchrange(SP["pilot_mhz"], 0.1),
                    btype="bandpass",
                ),
                self.blocklen,
            )
            SF["FVideoPilot"] = SF["Fvideo_lpf"] * SF["Fdeemp"] * SF["Fpilot"]

    def computeaudiofilters(self):
        SP = self.SysParams
        DP = self.DecoderParams

        apass = DP["audio_filterwidth"]
        afilt_len = DP["audio_filterorder"]

        self.audio = {}

        for channel, center_freq in zip(['left', 'right'], [SP['audio_lfreq'], SP['audio_rfreq']]):
            self.audio[channel] = types.SimpleNamespace()

            # Build an FIR filter for each channel's RF
            audio1_fir = filtfft(
                [
                    sps.firwin(
                        afilt_len,
                        self.notchrange(center_freq, apass, True),
                        pass_zero=False,
                    ),
                    1.0,
                ],
                self.blocklen,
            )

            # Determine the frequency offset (a1_freq) and bins (lowbin+nbin) that cover the audio RF
            # frequencies for this channel
            self.audio[channel].lowbin, self.audio[channel].nbins, self.audio[channel].a1_freq = fft_determine_slices(
                center_freq, 200000, self.freq_hz, self.blocklen
            )
            # Make a lambda to slice the regular block FFT into what we're demodulating
            # note, "ch=channel" is necessary to bind the channel ID to the lambda
            self.audio[channel].slicer = lambda x, ch=channel: fft_do_slice(x, self.audio[ch].lowbin, self.audio[ch].nbins, self.blocklen)

            # Build a 'short' hilbert transform around the sliced FFT
            sliced_hilbert = build_hilbert(self.audio[channel].nbins)

            # Add the demodulated output to this to get the actual audio wave frequency
            self.audio[channel].low_freq = self.freq_hz * (self.audio[channel].lowbin / self.blocklen)
            # Finally create the stage 1 demodulation filter (including hilbert transform)
            self.audio[channel].filt1 = self.audio[channel].slicer(audio1_fir) * sliced_hilbert

            # XXX: look into revisiting/using this for stage 2 audio?
            #self.audio[channel].audio1_buffer = StridedCollector(self.blocklen, self.blockcut + self.blockcut_end)

            # Compute stage 2 audio filters: 20k-ish LPF and deemphasis.
            N, Wn = sps.buttord(20000 / (self.audio[channel].a1_freq / 2), 24000 / (self.audio[channel].a1_freq / 2), 1, 9)
            audio2_lpf = filtfft(sps.butter(N, Wn), self.blocklen)
            # 75e-6 is 75usec/2133khz (matching American FM emphasis) and 5.3e-6 is approx.
            # a 30khz break frequency
            audio2_deemp = filtfft(
                emphasis_iir(5.3e-6, 75e-6, self.audio[channel].a1_freq), self.blocklen
            )
            self.audio[channel].audio2_filter = audio2_lpf * audio2_deemp

            # Compute the sample rate decimation caused by stage 1 binning
            self.Filters['audio_fdiv'] = self.blocklen // self.audio[channel].nbins

    def iretohz(self, ire, spec=False):
        params = self.SysParams if spec else self.DecoderParams
        return params["ire0"] + (params["hz_ire"] * ire)

    def hztoire(self, hz, spec=False):
        params = self.SysParams if spec else self.DecoderParams
        return (hz - params["ire0"]) / params["hz_ire"]

    def demodblock(self, data=None, mtf_level=0, fftdata=None, cut=False):
        mtf_level *= self.mtf_mult
        mtf_level += self.mtf_offset
        mtf_level *= self.DecoderParams["MTF_basemult"]

        return self.demodblock_cpu(data, mtf_level, fftdata, cut)


    def demodblock_cpu(self, data=None, mtf_level=0, fftdata=None, cut=False):
        rv = {}

        if fftdata is not None:
            indata_fft = fftdata
        elif data is not None:
            indata_fft = npfft.fft(data[: self.blocklen])
        else:
            raise Exception("demodblock called without raw or FFT data")

        rotdelay = 0
        if getattr(self, "delays", None) is not None and "video_rot" in self.delays:
            rotdelay = self.delays["video_rot"]

        rv["rfhpf"] = npfft.ifft(indata_fft * self.Filters["Frfhpf"]).real
        rv["rfhpf"] = rv["rfhpf"][
            self.blockcut - rotdelay : -self.blockcut_end - rotdelay
        ].astype(np.float32)

        if self.system == "PAL" and self.PAL_V4300D_NotchFilter:
            """ This routine works around an 'interesting' issue seen with LD-V4300D players and
                some PAL digital audio disks, where there is a signal somewhere between 8.47 and 8.57mhz.

                The idea here is to look for anomolies (3 std deviations) and snip them out of the
                FFT.  There may be side effects, however, but generally minor compared to the
                'wibble' itself and only in certain cases.
            """
            sl = slice(
                int(self.blocklen * (8.42 / self.freq)),
                int(1 + (self.blocklen * (8.6 / self.freq))),
            )
            sq_sl = sqsum(indata_fft[sl])
            m = np.mean(sq_sl) + (np.std(sq_sl) * 3)

            for i in np.where(sq_sl > m)[0]:
                indata_fft[(i - 1 + sl.start)] = 0
                indata_fft[(i + sl.start)] = 0
                indata_fft[(i + 1 + sl.start)] = 0
                indata_fft[self.blocklen - (i + sl.start)] = 0
                indata_fft[self.blocklen - (i - 1 + sl.start)] = 0
                indata_fft[self.blocklen - (i + 1 + sl.start)] = 0

        indata_fft_filt = indata_fft * self.Filters["RFVideo"]

        if mtf_level != 0:
            indata_fft_filt *= self.Filters["MTF"] ** mtf_level

        hilbert = npfft.ifft(indata_fft_filt)
        demod = unwrap_hilbert(hilbert, self.freq_hz)

        # use a clipped demod for video output processing to reduce speckling impact
        demod_fft = npfft.fft(np.clip(demod, 1500000, self.freq_hz * 0.75))

        out_video = npfft.ifft(demod_fft * self.Filters["FVideo"]).real

        out_video05 = npfft.ifft(demod_fft * self.Filters["FVideo05"]).real
        out_video05 = np.roll(out_video05, -self.Filters["F05_offset"])

        out_videoburst = npfft.ifft(demod_fft * self.Filters["FVideoBurst"]).real

        if self.system == "PAL":
            out_videopilot = npfft.ifft(demod_fft * self.Filters["FVideoPilot"]).real
            video_out = np.rec.array(
                [
                    out_video.astype(np.float32),
                    demod.astype(np.float32),
                    out_video05.astype(np.float32),
                    out_videoburst.astype(np.float32),
                    out_videopilot.astype(np.float32),
                ],
                names=[
                    "demod",
                    "demod_raw",
                    "demod_05",
                    "demod_burst",
                    "demod_pilot",
                ],
            )
        else:
            video_out = np.rec.array(
                [out_video.astype(np.float32), demod.astype(np.float32), out_video05.astype(np.float32), out_videoburst.astype(np.float32)],
                names=["demod", "demod_raw", "demod_05", "demod_burst"],
            )

        rv["video"] = (
            video_out[self.blockcut : -self.blockcut_end] if cut else video_out
        )

        if self.decode_digital_audio:
            efm_out = npfft.ifft(indata_fft * self.Filters["Fefm"])
            if cut:
                efm_out = efm_out[self.blockcut : -self.blockcut_end]
            rv["efm"] = np.int16(np.clip(efm_out.real, -32768, 32767))

        # NOTE: ac3 audio is filtered after RF TBC
        if self.decode_analog_audio:
            stage1_out = []
            for channel in ['left', 'right']:
                afilter = self.audio[channel]

                # Apply first stage audio filter
                a1 = npfft.ifft(afilter.slicer(indata_fft) * afilter.filt1)
                # Demodulate and restore frequency after bin slicing
                a1u = unwrap_hilbert(a1, afilter.a1_freq) + afilter.low_freq

                stage1_out.append(a1u.astype(np.float32))

            audio_out = np.rec.array(
                [stage1_out[0].astype(np.float32), stage1_out[1].astype(np.float32)], names=["audio_left", "audio_right"]
            )

            fdiv = video_out.shape[0] // audio_out.shape[0]
            rv["audio"] = (
                audio_out[self.blockcut // fdiv : -self.blockcut_end // fdiv]
                if cut
                else audio_out
            )

        rv['setupcount'] = self.setupcount

        return rv

    # Second phase audio filtering.  This works on a whole field's samples, since
    # the frequency has already been reduced.

    def runfilter_audio_phase2(self, frame_audio, start):
        outputs = []

        clips = None

        for acname, center_freq, channel in [["audio_left", self.SysParams["audio_lfreq"], "left"], ["audio_right", self.SysParams["audio_rfreq"], "right"]]:
            raw = (
                frame_audio[acname][start : start + self.blocklen].copy()
            )
            raw -= center_freq

            if acname == "audio_left":
                clips = findpeaks(raw, 500000)

            for l in clips:
                replacelen = 8
                raw[max(0, l - replacelen) : min(l + replacelen, len(raw))] = 0

            a2_in_real = raw
            if len(a2_in_real) < len(self.audio[channel].audio2_filter):
                a2_in = np.zeros_like(self.audio[channel].audio2_filter)
                a2_in[: len(a2_in_real)] = a2_in_real
            else:
                a2_in = a2_in_real

            a2_fft = npfft.fft(a2_in)
            fft_out = a2_fft * self.audio[channel].audio2_filter
            output = npfft.ifft(fft_out).real[: len(a2_in_real)] + center_freq

            outputs.append(output)

        return np.rec.array(outputs, names=["audio_left", "audio_right"])

    def audio_phase2(self, field_audio):
        # this creates an output array with left/right channels.
        output_audio2 = np.zeros(
            len(field_audio["audio_left"]),
            dtype=field_audio.dtype,
        )

        # copy the first block in it's entirety, to keep audio and video samples aligned
        tmp = self.runfilter_audio_phase2(field_audio, 0)

        #print(len(tmp), len(output_audio2), len(field_audio["audio_left"]), len(self.audio['left'].audio2_filter))

        if len(tmp) >= len(output_audio2):
            return tmp[: len(output_audio2)]

        output_audio2[: tmp.shape[0]] = tmp

        end = field_audio.shape[0]

        askip = 512  # length of filters that needs to be chopped out of the ifft
        sjump = self.blocklen - askip

        ostart = tmp.shape[0]
        for sample in range(sjump, field_audio.shape[0] - sjump, sjump):
            tmp = self.runfilter_audio_phase2(field_audio, sample)

            oend = ostart + tmp.shape[0] - askip
            output_audio2[ostart:oend] = tmp[askip:]
            ostart += tmp.shape[0] - askip

        tmp = self.runfilter_audio_phase2(field_audio, end - self.blocklen - 1)
        output_audio2[output_audio2.shape[0] - (tmp.shape[0] - askip) :] = tmp[askip:]

        return output_audio2

    def computedelays(self, mtf_level=0):
        """Generate a fake signal and compute filter delays.

        mtf_level -- Specify the amount of MTF compensation needed (default 0.0)
                     WARNING: May not actually work.
        """

        rf = self

        filterset = rf.Filters
        fakeoutput = np.zeros(rf.blocklen, dtype=np.double)

        # set base level to black
        fakeoutput[:] = rf.iretohz(0)

        synclen_full = int(4.7 * rf.freq)

        # sync 1 (used for gap determination)
        fakeoutput[1500 : 1500 + synclen_full] = rf.iretohz(rf.DecoderParams["vsync_ire"])
        # sync 2 (used for pilot/rot level setting)
        fakeoutput[2000 : 2000 + synclen_full] = rf.iretohz(rf.DecoderParams["vsync_ire"])

        porch_end = 2000 + synclen_full + int(0.6 * rf.freq)
        burst_end = porch_end + int(1.2 * rf.freq)

        rate = np.full(burst_end - porch_end, rf.SysParams["fsc_mhz"], dtype=np.double)
        fakeoutput[porch_end:burst_end] += (
            genwave(rate, rf.freq / 2) * rf.DecoderParams["hz_ire"] * 20
        )

        # white
        fakeoutput[3000:3500] = rf.iretohz(100)

        # white + burst
        fakeoutput[4500:5000] = rf.iretohz(100)

        rate = np.full(5500 - 4200, rf.SysParams["fsc_mhz"], dtype=np.double)
        fakeoutput[4200:5500] += (
            genwave(rate, rf.freq / 2) * rf.DecoderParams["hz_ire"] * 20
        )

        rate = np.full(synclen_full, rf.SysParams["fsc_mhz"], dtype=np.double)
        fakeoutput[2000 : 2000 + synclen_full] = rf.iretohz(
            rf.DecoderParams["vsync_ire"]
        ) + (
            genwave(rate, rf.freq / 2)
            * rf.DecoderParams["hz_ire"]
            * rf.DecoderParams["vsync_ire"]
        )

        # add filters to generate a fake signal

        # NOTE: group pre-delay is not implemented, so the decoded signal
        # has issues settling down.  Emphasis is correct AFAIK

        tmp = npfft.fft(fakeoutput)
        tmp2 = tmp * (filterset["Fvideo_lpf"] ** 1)
        tmp3 = tmp2 * (filterset["Femp"] ** 1)

        # fakeoutput_lpf = npfft.ifft(tmp2).real
        fakeoutput_emp = npfft.ifft(tmp3).real

        fakesignal = genwave(fakeoutput_emp, rf.freq_hz / 2)
        fakesignal *= 4096
        fakesignal += 8192
        fakesignal[6000:6005] = 0

        fakedecode = rf.demodblock_cpu(fakesignal, mtf_level=mtf_level)

        vdemod = fakedecode["video"]["demod"]
        vdemod_raw = fakedecode["video"]["demod_raw"]
        vsync_cross_hz = rf.iretohz(rf.DecoderParams["vsync_ire"] / 2)

        # XXX: sync detector does NOT reflect actual sync detection, just regular filtering @ sync level
        # (but only regular filtering is needed for DOD)
        rf.delays = {}
        rf.delays["video_sync"] = calczc(vdemod, 1500, vsync_cross_hz, count=512) - 1500
        rf.delays["video_white"] = (
            calczc(vdemod, 3000, rf.iretohz(50), count=512) - 3000
        )
        rf.delays["video_rot"] = int(
            np.round(calczc(vdemod, 6000, rf.iretohz(-10), count=512) - 6000)
        )

        rf.limits = {}
        rf.limits["sync"] = (
            np.min(vdemod_raw[1400:2800]),
            np.max(vdemod_raw[1400:2800]),
        )
        rf.limits["viewable"] = (
            np.min(vdemod_raw[2900:6000]),
            np.max(vdemod_raw[2900:6000]),
        )

        return fakedecode, fakeoutput_emp


''' The DemodCache class keeps track of each block of data, from the raw
    input to the demodulated output.  This is threaded code and therefore
    a bit of a mess, full of queues and locks and memory copies.
'''

class DemodCache:
    def __init__(
        self,
        rf,
        infile,
        loader,
        rf_args,
        cachesize=256,
        num_worker_threads=6,
        MTF_tolerance=0.05,
    ):
        self.infile = infile
        self.loader = loader
        self.rf = rf
        self.rf_args = rf_args

        self.currentMTF      = 1
        self.MTF_tolerance   = MTF_tolerance

        self.blocksize       = self.rf.blocklen - (self.rf.blockcut + self.rf.blockcut_end)

        # Cache dictionary - key is block #, which holds data for that block
        self.lrusize         = cachesize

        # should be in self.rf, but may not be computed yet
        self.bytes_per_field = int(self.rf.freq_hz / (self.rf.SysParams["FPS"] * 2)) + 1
        self.prefetch        = int((self.bytes_per_field * 2) / self.blocksize) + 4

        self.lru             = []

        self.lock            = threading.Lock()

        self.blocks          = {}

        self.q_in            = Queue()
        self.q_out           = Queue()
        self.waiting         = set()
        self.q_out_event     = threading.Event()

        self.threadpipes     = []
        self.threads         = []

        self.request         = 0
        self.ended           = False

        self.deqeue_thread      = threading.Thread(target=self.dequeue, daemon=True)
        self.num_worker_threads = num_worker_threads

        for i in range(num_worker_threads):
            t = threading.Thread(
                target=self.worker, daemon=True, args=()
            )
            t.start()
            self.threads.append(t)

        self.deqeue_thread.start()

    def end(self):
        if not self.ended:
            # stop workers
            for i in self.threads:
                self.q_in.put(None)

            for t in self.threads:
                t.join()

            self.q_out.put(None)
            self.deqeue_thread.join()
            # Make sure the reader is closed properly to avoid ffmpeg warnings on exit
            # Might want to do this in a cleaner way later but this works for now.
            if hasattr(self.loader, "_close") and callable(self.loader._close):
                self.loader._close()
            self.ended = True

    def __del__(self):
        self.end()

    def prune_cache(self):
        """ Prune the LRU cache.  Typically run when a new field is loaded """
        if len(self.lru) < self.lrusize:
            return

        with self.lock:
            for k in self.lru[self.lrusize :]:
                if k in self.blocks:
                    del self.blocks[k]

        self.lru = self.lru[: self.lrusize]

    def apply_newparams(self, newparams):
        for k in newparams.keys():
            if k in self.rf.SysParams:
                self.rf.SysParams[k] = newparams[k]

            if k in self.rf.DecoderParams:
                self.rf.DecoderParams[k] = newparams[k]

        self.rf.computefilters()

    def worker(self, return_on_empty=False):
        ''' return_on_empty is used when running non-threaded so this can be
            directly called '''
        blocksrun = 0
        blockstime = 0

        rf = RFDecode(**self.rf_args)

        while True:
            if return_on_empty and self.q_in.qsize() == 0:
                return

            item = self.q_in.get()

            if item is None or item[0] == "END":
                return

            if item[0] == "DEMOD":
                blocknum, block, target_MTF, request = item[1:]

                output = {}

                if "fft" not in block:
                    output["fft"] = npfft.fft(block["rawinput"])
                    fftdata = output["fft"]
                else:
                    fftdata = block["fft"]

                if True or (
                    "demod" not in block
                    or np.abs(block["MTF"] - target_MTF) > self.MTF_tolerance
                ):
                    st = time.time()
                    output["demod"] = rf.demodblock(
                        data=block["rawinput"], fftdata=fftdata, mtf_level=target_MTF, cut=True
                    )
                    blockstime += time.time() - st
                    blocksrun += 1

                    output["MTF"] = target_MTF
                    output["request"] = request

                # print(blocknum, output)
                self.q_out.put((blocknum, output))
            elif item[0] == "NEWPARAMS":
                self.apply_newparams(item[1])

    @profile
    def doread(self, blocknums, MTF, redo=False, prefetch=False):
        need_blocks = []
        queuelist = []
        reached_end = False

        with self.lock:
            if redo:
                for b in self.flush_demod(blocknums):
                    queuelist.append(b)

            for b in blocknums:
                if b not in self.blocks:
                    LRUupdate(self.lru, b)

                    rawdata = self.loader(
                        self.infile, b * self.blocksize, self.rf.blocklen
                    )

                    if rawdata is None or len(rawdata) < self.rf.blocklen:
                        self.blocks[b] = None
                        return None

                    self.blocks[b] = {}
                    self.blocks[b]["rawinput"] = rawdata

                if self.blocks[b] is None:
                    reached_end = True
                    break

                waiting = False
                if b in self.blocks:
                    waiting = self.blocks[b].get("waiting", False)

                # Until the block is actually ready, this comparison will hit an unknown key
                if (
                    not redo
                    and not waiting
                    and "request" in self.blocks[b]
                    and "demod"   in self.blocks[b]
                ):
                    continue

                if redo or not waiting:
                    queuelist.append(b)
                    need_blocks.append(b)
                elif waiting:
                    need_blocks.append(b)

                if not prefetch:
                    self.waiting.add(b)

            for b in queuelist:
                self.blocks[b]['MTF']      = MTF
                self.blocks[b]['request']  = self.request
                self.blocks[b]['waiting']  = True
                self.blocks[b]['prefetch'] = prefetch
                self.q_in.put(("DEMOD", b, self.blocks[b], MTF, self.request))

        self.q_out_event.clear()
        return None if reached_end else need_blocks

    def flush_demod(self, blocknums):
        """ Flush all demodulation data.  This is called by the field class after calibration (i.e. MTF) is determined to be off """
        blocks_toredo = []

        for k in self.blocks.keys():
            if k not in blocknums:
                continue 

            self.blocks[k]['MTF']      = -1
            self.blocks[k]['request']  = -1
            self.blocks[k]['waiting']  = False

            if 'demod' not in self.blocks[k]:
                continue

            if k not in blocks_toredo:
                blocks_toredo.append(k)

            del self.blocks[k]['demod']

        return blocks_toredo

    def dequeue(self):
        # This is the thread's main loop - run until killed.
        while True:
            rv = self.q_out.get()
            if rv is None:
                return

            with self.lock:
                blocknum, item = rv

                if "MTF" not in item or "demod" not in item:
                    # This shouldn't happen, but was observed by Simon on a decode
                    logger.error(
                        "incomplete demodulated block placed on queue, block #%d", blocknum
                    )
                    self.q_in.put((blocknum, self.blocks[blocknum], self.currentMTF, self.request))
                    continue

                if item['request'] == self.blocks[blocknum]['request']:
                    for k in item.keys():
                        self.blocks[blocknum][k] = item[k]

                    if 'demod' in item.keys():
                        self.blocks[blocknum]['waiting'] = False

                    if blocknum in self.waiting:
                        self.waiting.remove(blocknum)

                    if not len(self.waiting):
                        self.q_out_event.set()

                if "input" not in self.blocks[blocknum]:
                    self.blocks[blocknum]["input"] = self.blocks[blocknum]["rawinput"][
                        self.rf.blockcut : -self.rf.blockcut_end
                    ]

    @profile
    def read(self, begin, length, MTF=0, getraw = False, forceredo=False):
<<<<<<< HEAD
        # transpose the cache by key, not block
        # This is a list of entries in the output from the threaded
        # demodblock function that if they exist is to be merged together
        # to form contigous arrays for further processing. This excludes "fft"
        # as while that is contained in the output, it is only there so
        # it can be re-used case mtf checking fails and is not used later and
        # thus does not need to be concatenated.
=======
        # transpose the cache by key, not block #
>>>>>>> 40aecfb1
        t = {"input": [], "video": [], "audio": [], "efm": [], "rfhpf": []}

        self.currentMTF = MTF
        if forceredo:
            self.request += 1

        end = begin + length

        toread = range(begin // self.blocksize, (end // self.blocksize) + 1)
        toread_prefetch = range(
            end // self.blocksize, (end // self.blocksize) + self.prefetch
        )

        need_blocks = self.doread(toread, MTF, forceredo)

        if getraw:
            raw = [self.blocks[toread[0]]["rawinput"][begin % self.blocksize :]]
            for i in range(toread[1], toread[-2]):
                raw.append(self.blocks[i]["rawinput"])
            raw.append(self.blocks[-1]["rawinput"][: end % self.blocksize])

            rv = np.concatenate(raw)
            self.prune_cache()
            return rv

        while need_blocks is not None and len(need_blocks):
            if self.num_worker_threads == 0:
                self.worker(return_on_empty=True)

            self.q_out_event.wait(.01)
            need_blocks = self.doread(toread, MTF)
            if need_blocks:
                self.q_out_event.clear()

        if need_blocks is None:
            # EOF
            return None

        # Now coalesce the output
        for b in range(begin // self.blocksize, (end // self.blocksize) + 1):
            for k in t.keys():
                if k in self.blocks[b]["demod"]:
                    t[k].append(self.blocks[b]["demod"][k])
                elif k in self.blocks[b]:
                    t[k].append(self.blocks[b][k])

        self.prune_cache()

        rv = {}
        for k in t.keys():
            rv[k] = nb_concatenate(t[k]) if len(t[k]) else None

        if rv["audio"] is not None:
            rv["audio_phase1"] = rv["audio"]
            rv["audio"] = self.rf.audio_phase2(rv["audio"])

        rv["startloc"] = (begin // self.blocksize) * self.blocksize

        need_blocks = self.doread(toread_prefetch, MTF, prefetch=True)

        return rv

    def setparams(self, params):
        for p in self.threadpipes:
            p[0].send(("NEWPARAMS", params))

        # Apply params to the core thread, so they match up with the decoders
        self.apply_newparams(params)


@njit(cache=True, nogil=True)
def _downscale_audio_compute_locs_and_swow(
    lineinfo, line_period, linelen, linecount, timeoffset, freq, scale
):
    """compute locations and wow for audio scaling?

    Parameters:
        lineinfo (list(float)): line locations
        line_period (int): Length of a line in usecs
        linelen (int): Length of a line in samples
        linecount (int): # of lines in field
        timeoffset (float): time of first audio sample (ignored w/- frequency)
        freq (int): Output frequency (negative values are multiple of HSYNC frequency)
        scale (int): sample rate decimation factor
    Returns: (tuple)
        locs (np.ndarray(float)): output location of audio sample?
        swow (np.ndarray(float)): offset/wow of sample?
        arange (np.ndarray(float)): "ticks" to align samples to?
        frametime (float): how long a (audio?) frame lasts
    """

    if freq < 0:
        # Override timeoffset value and set frequency to a multiple horizontal line clock
        timeoffset = 0
        freq = (1000000 / line_period) * -freq

    frametime = linecount / (1000000 / line_period)
    soundgap = 1 / freq

    # include one extra 'tick' to interpolate the last one and use as a return value
    # for the next frame
    arange = np.arange(
        timeoffset, frametime + (soundgap / 2), soundgap, dtype=np.double
    )

    locs = np.zeros(len(arange), dtype=numba.float64)
    swow = np.zeros(len(arange), dtype=numba.float64)

    for i, t in enumerate(arange):
        linenum = ((t * 1000000) / line_period) + 1
        intlinenum = int(linenum)

        # XXX:
        # The timing handling can sometimes go outside the bounds of the known line #'s.
        # This is a quick-ish fix that should work OK but may affect quality slightly.
        if linenum < 0:
            lineloc_cur = int(lineinfo[0] + (linelen * linenum))
            lineloc_next = lineloc_cur + linelen
        elif len(lineinfo) > linenum + 2:
            lineloc_cur, lineloc_next = lineinfo[intlinenum : intlinenum + 2]
        else:
            # Catch things that go past the last known line by using the last lines here.
            lineloc_cur = lineinfo[-2]
            lineloc_next = lineloc_cur + linelen

        sampleloc = lineloc_cur
        sampleloc += (lineloc_next - lineloc_cur) * (linenum - np.floor(linenum))

        swow[i] = (lineloc_next - lineloc_cur) / linelen
        swow[i] = ((swow[i] - 1)) + 1
        # There's almost *no way* the disk is spinning more than 1.5% off, so mask TBC errors here
        # to reduce pops
        if i and np.abs(swow[i] - swow[i - 1]) > 0.015:
            swow[i] = swow[i - 1]

        locs[i] = sampleloc / scale

    return locs, swow, arange, frametime


@njit(cache=True, nogil=True)
def _downscale_audio_to_output(
    arange, locs, swow, audio_left, audio_right, audio_lfreq, audio_rfreq
):
    """decimate audio to final output samples.

    Parameters:
        arange (np.arange(float)): "ticks" to align samples to?
        locs (np.ndarray(float)): output location of audio sample?
        swow (np.ndarray(float)): offset/wow of sample?
        audio_left (np.array(float)): left channel demodulated audio
        audio_right (np.array(float)): right channel demodulated audio
        audio_lfreq (float): left audio channel frequency
        audio_rfreq (float): right audio channel frequency
    Returns: (tuple)
        output (np.ndarray(int16)): output audio waveform
        failed (bool): whether there were any failed samples that were muted
    """
    output = np.zeros((2 * (len(arange) - 1)), dtype=np.int16)

    failed = False

    for i in range(len(arange) - 1):
        start = int(locs[i])
        end = int(locs[i + 1])
        if end > start and end < len(audio_left):
            output_left = nb_mean(audio_left[start:end])
            output_right = nb_mean(audio_right[start:end])

            output_left = (output_left * swow[i]) - audio_lfreq
            output_right = (output_right * swow[i]) - audio_rfreq

            # Flipping audio here to line up with ralf/he010 digital sample
            # (when comparing, remove the first 265 samples of ralf.pcm as well)
            output[(i * 2) + 0] = -dsa_rescale_and_clip(output_left)
            output[(i * 2) + 1] = -dsa_rescale_and_clip(output_right)
        else:
            # TBC failure can cause this (issue #389)
            failed = True

    return output, failed


# Downscales to 16bit/44.1khz.  It might be nice when analog audio is better to support 24/96,
# but if we only support one output type, matching CD audio/digital sound is greatly preferable.
def downscale_audio(audio, lineinfo, rf, linecount, timeoffset=0, freq=44100, rv=None):
    """downscale audio for output.

    Parameters:
        audio (float): Raw audio samples from RF demodulator
        lineinfo (list(float)): line locations
        rf (RFDecode): rf class
        linecount (int): # of lines in field
        timeoffset (float): time of first audio sample (ignored w/- frequency)
        freq (int): Output frequency (negative values are multiple of HSYNC frequency)
    Returns: (tuple)
        output16 (np.array(int)):  Array of 16-bit integers, ready for output
        next_timeoffset (float): Time to start pulling samples in the next frame (ignore if sync4x)
    """

    locs, swow, arange, frametime = _downscale_audio_compute_locs_and_swow(
        lineinfo,
        rf.SysParams["line_period"],
        rf.linelen,
        linecount,
        timeoffset,
        freq,
        rf.Filters["audio_fdiv"],
    )

    output16, failed = _downscale_audio_to_output(
        arange,
        locs,
        swow,
        audio["audio_left"],
        audio["audio_right"],
        rf.SysParams["audio_lfreq"],
        rf.SysParams["audio_rfreq"],
    )

    if failed:
        logger.warning("Analog audio processing error, muting samples")

    if rv is not None:
        rv['dsaudio'] = output16
        rv['audio_next_offset'] = arange[-1] - frametime

    return output16, arange[-1] - frametime

# XXX: bring this enum-like thing into Field
# state order: HSYNC -> EQPUL1 -> VSYNC -> EQPUL2 -> HSYNC
HSYNC, EQPL1, VSYNC, EQPL2 = range(4)

# The Field class contains common features used by NTSC and PAL
class Field:
    def __init__(
        self,
        rf,
        decode,
        prevfield=None,
        initphase=False,
        fields_written=0,
        readloc=0,
        use_threads=True
    ):
        self.rawdata = decode["input"]
        self.data = decode
        self.initphase = initphase  # used for seeking or first field
        self.readloc = readloc

        self.prevfield = prevfield
        self.fields_written = fields_written

        self.rf = rf
        self.freq = self.rf.freq

        self.inlinelen = self.rf.linelen
        self.outlinelen = self.rf.SysParams["outlinelen"]

        self.lineoffset = 0

        self.needrerun = False
        self.valid = False
        self.sync_confidence = 100

        self.dspicture = None
        self.dsaudio = None

        # On NTSC linecount rounds up to 263, and PAL 313
        self.outlinecount = (self.rf.SysParams["frame_lines"] // 2) + 1
        # this is eventually set to 262/263 and 312/313 for audio timing
        self.linecount = None

        self.use_threads = use_threads

    @profile
    def process(self):
        self.linelocs1, self.linebad, self.nextfieldoffset = self.compute_linelocs()
        #print(self.readloc, self.linelocs1, self.nextfieldoffset)
        if self.linelocs1 is None:
            if self.nextfieldoffset is None:
                self.nextfieldoffset = self.rf.linelen * 200

            return

        self.linebad = self.compute_deriv_error(self.linelocs1, self.linebad)

        self.linelocs2 = self.refine_linelocs_hsync()
        self.linebad = self.compute_deriv_error(self.linelocs2, self.linebad)

        self.linelocs = self.linelocs2
        self.wowfactor = self.computewow(self.linelocs)

        self.valid = True

    @profile
    def get_linelen(self, line=None, linelocs=None):
        # compute adjusted frequency from neighboring line lengths

        if line is None:
            return self.rf.linelen

        # If this is run early, line locations are unknown, so return
        # the general value
        if linelocs is None:
            if hasattr(self, "linelocs"):
                linelocs = self.linelocs
            else:
                return self.rf.linelen

        if line >= self.linecount + self.lineoffset:
            length = (self.linelocs[line + 0] - self.linelocs[line - 1]) / 1
        elif line > 0:
            length = (self.linelocs[line + 1] - self.linelocs[line - 1]) / 2
        elif line == 0:
            length = (self.linelocs[line + 1] - self.linelocs[line - 0]) / 1

        if length <= 0:
            # linelocs aren't monotonic -- probably TBC failure
            return self.rf.linelen

        return length

    def get_linefreq(self, line=None, linelocs=None):
        return self.rf.samplesperline * self.get_linelen(line, linelocs)

    def usectoinpx(self, x, line=None):
        return x * self.get_linefreq(line)

    def inpxtousec(self, x, line=None):
        return x / self.get_linefreq(line)

    @profile
    def lineslice(self, l, begin=None, length=None, linelocs=None, begin_offset=0):
        """ return a slice corresponding with pre-TBC line l, begin+length are uSecs """

        # for PAL, each field has a different offset so normalize that
        l_adj = l + self.lineoffset

        _begin = linelocs[l_adj] if linelocs is not None else self.linelocs[l_adj]
        _begin += self.usectoinpx(begin, l_adj) if begin is not None else 0

        _length = length if length else self.rf.SysParams["line_period"]
        _length = self.usectoinpx(_length)

        return slice(
            int(_begin + begin_offset),
            int(_begin + _length + begin_offset + 1),
        )

    def usectooutpx(self, x):
        return x * self.rf.SysParams["outfreq"]

    def outpxtousec(self, x):
        return x / self.rf.SysParams["outfreq"]

    #@profile
    def hz_to_output(self, input):
        if type(input) == np.ndarray:
            return hz_to_output_array(
                input,
                self.rf.DecoderParams["ire0"],
                self.rf.DecoderParams["hz_ire"],
                self.rf.SysParams["outputZero"],
                self.rf.DecoderParams["vsync_ire"],
                self.out_scale
            )

        reduced = (input - self.rf.DecoderParams["ire0"]) / self.rf.DecoderParams["hz_ire"]
        reduced -= self.rf.DecoderParams["vsync_ire"]

        return np.uint16(
            np.clip(
                (reduced * self.out_scale) + self.rf.SysParams["outputZero"], 0, 65535
            )
            + 0.5
        )

    def output_to_ire(self, output):
        return (
            (output - self.rf.SysParams["outputZero"]) / self.out_scale
        ) + self.rf.DecoderParams["vsync_ire"]


    def lineslice_tbc(self, l, begin=None, length=None, linelocs=None, keepphase=False):
        """ return a slice corresponding with pre-TBC line l """

        _begin = self.rf.SysParams["outlinelen"] * (l - 1)

        begin_offset = self.usectooutpx(begin) if begin is not None else 0
        if keepphase:
            begin_offset = (begin_offset // 4) * 4

        _begin += begin_offset
        _length = (
            self.usectooutpx(length)
            if length is not None
            else self.rf.SysParams["outlinelen"]
        )

        return slice(nb_round(_begin), nb_round(_begin + _length))

    @profile
    def get_timings(self):
        pulses = self.rawpulses
        hsync_typical = self.usectoinpx(self.rf.SysParams["hsyncPulseUS"])

        # Some disks have odd sync levels resulting in short and/or long pulse lengths.
        # So, take the median hsync and adjust the expected values accordingly

        hsync_checkmin = self.usectoinpx(self.rf.SysParams["hsyncPulseUS"] - 1.75)
        hsync_checkmax = self.usectoinpx(self.rf.SysParams["hsyncPulseUS"] + 2)

        hlens = []
        for p in pulses:
            if inrange(p.len, hsync_checkmin, hsync_checkmax):
                hlens.append(p.len)

        LT = {}
        LT = {}
        if len(hlens) > 0:
            LT["hsync_median"] = np.median(hlens)
        else:
            LT["hsync_median"] = self.rf.SysParams["hsyncPulseUS"]

        hsync_min = LT["hsync_median"] + self.usectoinpx(-0.5)
        hsync_max = LT["hsync_median"] + self.usectoinpx(0.5)

        LT["hsync"] = (hsync_min, hsync_max)

        LT["hsync_offset"] = LT["hsync_median"] - hsync_typical

        # ??? - replace self.usectoinpx with local timings?
        eq_min = (
            self.usectoinpx(self.rf.SysParams["eqPulseUS"] - 0.5) + LT["hsync_offset"]
        )
        eq_max = (
            self.usectoinpx(self.rf.SysParams["eqPulseUS"] + 0.5) + LT["hsync_offset"]
        )

        LT["eq"] = (eq_min, eq_max)

        vsync_min = (
            self.usectoinpx(self.rf.SysParams["vsyncPulseUS"] * 0.5)
            + LT["hsync_offset"]
        )
        vsync_max = (
            self.usectoinpx(self.rf.SysParams["vsyncPulseUS"] + 1) + LT["hsync_offset"]
        )

        LT["vsync"] = (vsync_min, vsync_max)

        return LT

    def pulse_qualitycheck(self, prevpulse: Pulse, pulse: Pulse):
        if prevpulse[0] > 0 and pulse[0] > 0:
            exprange = (0.4, 0.6)
        elif prevpulse[0] == 0 and pulse[0] == 0:
            exprange = (0.9, 1.1)
        else:  # transition to/from regular hsyncs can be .5 or 1H
            exprange = (0.4, 1.1)

        linelen = (pulse[1].start - prevpulse[1].start) / self.inlinelen
        inorder = inrange(linelen, *exprange)

        return inorder

    #@profile
    def run_vblank_state_machine(self, pulses, LT):
        """ Determines if a pulse set is a valid vblank by running a state machine """

        done = 0

        vsyncs = []  # VSYNC area (first broad pulse->first EQ after broad pulses)

        validpulses = []
        vsync_start = None

        # state_end tracks the earliest expected phase transition...
        state_end = 0
        # ... and state length is set by the phase transition to set above (in H)
        state_length = None

        for p in pulses:
            spulse = None

            state = validpulses[-1][0] if len(validpulses) > 0 else -1

            if state == -1:
                # First valid pulse must be a regular HSYNC
                if inrange(p.len, *LT["hsync"]):
                    spulse = (HSYNC, p)
            elif state == HSYNC:
                # HSYNC can transition to EQPUL/pre-vsync at the end of a field
                if inrange(p.len, *LT["hsync"]):
                    spulse = (HSYNC, p)
                elif inrange(p.len, *LT["eq"]):
                    spulse = (EQPL1, p)
                    state_length = self.rf.SysParams["numPulses"] / 2
                elif inrange(p.len, *LT["vsync"]):
                    # should not happen(tm)
                    vsync_start = len(validpulses) - 1
                    spulse = (VSYNC, p)
            elif state == EQPL1:
                if inrange(p.len, *LT["eq"]):
                    spulse = (EQPL1, p)
                elif inrange(p.len, *LT["vsync"]):
                    # len(validpulses)-1 before appending adds index to first VSYNC pulse
                    vsync_start = len(validpulses) - 1
                    spulse = (VSYNC, p)
                    state_length = self.rf.SysParams["numPulses"] / 2
                elif inrange(p.len, *LT["hsync"]):
                    # previous state transition was likely in error!
                    spulse = (HSYNC, p)
            elif state == VSYNC:
                if inrange(p.len, *LT["eq"]):
                    # len(validpulses)-1 before appending adds index to first EQ pulse
                    vsyncs.append((vsync_start, len(validpulses) - 1))
                    spulse = (EQPL2, p)
                    state_length = self.rf.SysParams["numPulses"] / 2
                elif inrange(p.len, *LT["vsync"]):
                    spulse = (VSYNC, p)
                elif p.start > state_end and inrange(p.len, *LT["hsync"]):
                    spulse = (HSYNC, p)
            elif state == EQPL2:
                if inrange(p.len, *LT["eq"]):
                    spulse = (EQPL2, p)
                elif inrange(p.len, *LT["hsync"]):
                    spulse = (HSYNC, p)
                    done = True

            if spulse is not None and spulse[0] != state:
                if spulse[1].start < state_end:
                    spulse = None
                elif state_length:
                    state_end = spulse[1].start + (
                        (state_length - 0.1) * self.inlinelen
                    )
                    state_length = None

            # Quality check
            if spulse is not None:
                good = (
                    self.pulse_qualitycheck(validpulses[-1], spulse)
                    if len(validpulses)
                    else False
                )

                validpulses.append((spulse[0], spulse[1], good))

            if done:
                return done, validpulses

        return done, validpulses

    @profile
    def refinepulses(self):
        self.LT = self.get_timings()

        i = 0
        valid_pulses = []
        num_vblanks = 0

        while i < len(self.rawpulses):
            curpulse = self.rawpulses[i]
            if inrange(curpulse.len, *self.LT["hsync"]):
                good = (
                    self.pulse_qualitycheck(valid_pulses[-1], (0, curpulse))
                    if len(valid_pulses)
                    else False
                )
                valid_pulses.append((HSYNC, curpulse, good))
                i += 1
            elif (
                i > 2
                and inrange(self.rawpulses[i].len, *self.LT["eq"])
                and (len(valid_pulses) and valid_pulses[-1][0] == HSYNC)
            ):
                # print(i, self.rawpulses[i])
                done, vblank_pulses = self.run_vblank_state_machine(
                    self.rawpulses[i - 2 : i + 24], self.LT
                )
                if done:
                    [valid_pulses.append(p) for p in vblank_pulses[2:]]
                    i += len(vblank_pulses) - 2
                    num_vblanks += 1
                else:
                    i += 1
            else:
                i += 1

        return valid_pulses

    #@profile
    def getBlankRange(self, validpulses, start=0):
        vp_type = np.array([p[0] for p in validpulses])

        vp_vsyncs = np.where(vp_type[start:] == VSYNC)[0]
        firstvsync = vp_vsyncs[0] + start if len(vp_vsyncs) else None

        if firstvsync is None or firstvsync < 10:
            return None, None

        for newstart in range(firstvsync - 10, firstvsync - 4):
            blank_locs = np.where(vp_type[newstart:] > 0)[0]
            if len(blank_locs) == 0:
                continue

            firstblank = blank_locs[0] + newstart
            hsync_locs = np.where(vp_type[firstblank:] == 0)[0]

            if len(hsync_locs) == 0:
                continue

            lastblank = hsync_locs[0] + firstblank - 1

            if (lastblank - firstblank) > 12:
                return firstblank, lastblank

        # there isn't a valid range to find, or it's impossibly short
        return None, None

    def getBlankLength(self, isFirstField):
        core = self.rf.SysParams["numPulses"] * 3 * 0.5

        if self.rf.system == "NTSC":
            return core + 1
        else:
            return core + 0.5 + (0 if isFirstField else 1)

    def processVBlank(self, validpulses, start, limit=None):

        firstblank, lastblank = self.getBlankRange(validpulses, start)

        """
        First Look at each equalization/vblank pulse section - if the expected # are there and valid,
        it can be used to determine where line 0 is...
        """

        # locations of lines before after/vblank.  may not be line 0 etc
        lastvalid = len(validpulses) if limit is None else start + limit
        if firstblank is None or firstblank > lastvalid:
            return None, None, None, None

        loc_presync = validpulses[firstblank - 1][1].start

        pt = np.array([v[0] for v in validpulses[firstblank:]])
        pstart = np.array([v[1].start for v in validpulses[firstblank:]])
        plen = np.array([v[1].len for v in validpulses[firstblank:]])

        numPulses = self.rf.SysParams["numPulses"]

        for i in [VSYNC, EQPL1, EQPL2]:
            ptmatch = pt == i
            grouploc = None

            for j in range(0, lastblank - firstblank):
                if ptmatch[j : j + numPulses].all():
                    if ptmatch[j : j + numPulses + 4].sum() != numPulses:
                        break

                    # take the (second) derivative of the line gaps and lengths to determine
                    # if all are valid
                    gaps = np.diff(np.diff(pstart[j : j + numPulses]))
                    lengths = np.diff(plen[j : j + numPulses])

                    if np.max(gaps) < (self.rf.freq * 0.2) and np.max(lengths) < (
                        self.rf.freq * 0.2
                    ):
                        grouploc = j
                        break

            if grouploc is None:
                continue

            setbegin = validpulses[firstblank + grouploc]
            firstloc = setbegin[1].start

            # compute the distance of the first pulse of this block to line 1
            # (line 0 may be .5H or 1H before that)
            distfroml1 = ((i - 1) * self.rf.SysParams["numPulses"]) * 0.5

            dist = (firstloc - loc_presync) / self.inlinelen
            # get the integer rounded X * .5H distance.  then invert to determine
            # the half-H alignment with the sync/blank pulses
            hdist = nb_round(dist * 2)

            # isfirstfield = not ((hdist % 2) == self.rf.SysParams['firstField1H'][0])
            isfirstfield = (hdist % 2) == (self.rf.SysParams["firstFieldH"][1] != 1)

            # for PAL VSYNC, the offset is 2.5H, so the calculation must be reversed
            if (distfroml1 * 2) % 2:
                isfirstfield = not isfirstfield

            eqgap = self.rf.SysParams["firstFieldH"][isfirstfield]
            line0 = firstloc - ((eqgap + distfroml1) * self.inlinelen)

            return int(line0), isfirstfield, firstblank, 100

        """
        If there are no valid sections, check line 0 and the first eq pulse, and the last eq
        pulse and the following line.  If the combined xH is correct for the standard in question
        (1.5H for NTSC, 1 or 2H for PAL, that means line 0 has been found correctly.
        """

        if (
            validpulses[firstblank - 1][2]
            and validpulses[firstblank][2]
            and validpulses[lastblank][2]
            and validpulses[lastblank + 1][2]
        ):
            gap1 = (
                validpulses[firstblank][1].start - validpulses[firstblank - 1][1].start
            )
            gap2 = validpulses[lastblank + 1][1].start - validpulses[lastblank][1].start

            if self.rf.system == "PAL" and inrange(
                np.abs(gap2 - gap1), 0, self.rf.freq * 1
            ):
                isfirstfield = inrange((gap1 / self.inlinelen), 0.45, 0.55)
            elif self.rf.system == "NTSC" and inrange(
                np.abs(gap2 + gap1), self.inlinelen * 1.4, self.inlinelen * 1.6
            ):
                isfirstfield = inrange((gap1 / self.inlinelen), 0.95, 1.05)
            else:
                self.sync_confidence = 0
                return None, None, None, 0

            return validpulses[firstblank - 1][1].start, isfirstfield, firstblank, 50

        return None, None, None, 0

    #@profile
    def computeLineLen(self, validpulses):
        # determine longest run of 0's
        longrun = [-1, -1]
        currun = None
        for i, v in enumerate([p[0] for p in validpulses]):
            if v != 0:
                if currun is not None and currun[1] > longrun[1]:
                    longrun = currun
                currun = None
            elif currun is None:
                currun = [i, 0]
            else:
                currun[1] += 1

        if currun is not None and currun[1] > longrun[1]:
            longrun = currun

        linelens = []
        for i in range(longrun[0] + 1, longrun[0] + longrun[1]):
            linelen = validpulses[i][1].start - validpulses[i - 1][1].start
            if inrange(linelen / self.inlinelen, 0.95, 1.05):
                linelens.append(
                    validpulses[i][1].start - validpulses[i - 1][1].start
                )

        if len(linelens) > 0:
            return np.mean(linelens)
        else:
            return self.inlinelen


    def skip_check(self):
        """ This routine checks to see if there's a (probable) VSYNC at the end.
            Returns a (currently rough) probability.
        """
        score = 0
        vsync_lines = 0

        vsync_ire = self.rf.DecoderParams["vsync_ire"]

        for l in range(self.outlinecount, self.outlinecount + 8):
            sl = self.lineslice(l, 0, self.rf.SysParams["line_period"])
            line_ire = self.rf.hztoire(nb_median(self.data["video"]["demod"][sl]))

            # vsync_ire is always negative, so /2 is the higher number

            if inrange(line_ire, vsync_ire - 10, vsync_ire / 2):
                vsync_lines += 1
            elif inrange(line_ire, -5, 5):
                score += 1
            else:
                score -= 1

        if vsync_lines >= 2:
            return 100
        elif vsync_lines == 1 and score > 0:
            return 50
        elif score > 0:
            return 25

        return 0

    # pull the above together into a routine that (should) find line 0, the last line of
    # the previous field.

    #@profile
    def getLine0(self, validpulses, meanlinelen):
        # Gather the local line 0 location and projected from the previous field

        self.sync_confidence = 100

        # If we have a previous field, the first vblank should be close to the beginning,
        # and we need to reject anything too far in (which could be the *next* vsync)
        limit = None
        limit = (
            100
            if (self.prevfield is not None and self.prevfield.skip_check() >= 50)
            else None
        )
        line0loc_local, isFirstField_local, firstblank_local, conf_local = self.processVBlank(
            validpulses, 0, limit
        )

        line0loc_next, isFirstField_next, conf_next = None, None, None

        # If we have a vsync at the end, use it to compute the likely line 0
        if line0loc_local is not None:
            self.vblank_next, isNotFirstField_next, firstblank_next, conf_next = self.processVBlank(
                validpulses, firstblank_local + 40
            )

            if self.vblank_next is not None:
                isFirstField_next = not isNotFirstField_next

                fieldlen = (
                    meanlinelen
                    * self.rf.SysParams["field_lines"][0 if isFirstField_next else 1]
                )
                line0loc_next = nb_round(self.vblank_next - fieldlen)

                if line0loc_next < 0:
                    self.sync_confidence = 10
        else:
            self.vblank_next = None

        # Use the previous field's end to compute a possible line 0
        line0loc_prev, isFirstField_prev = None, None
        if self.prevfield is not None and self.prevfield.valid:
            frameoffset = self.data["startloc"] - self.prevfield.data["startloc"]

            # print(self.prevfield.linecount)

            line0loc_prev = (
                self.prevfield.linelocs[self.prevfield.linecount] - frameoffset
            )
            isFirstField_prev = not self.prevfield.isFirstField
            conf_prev = self.prevfield.sync_confidence

        # print(line0loc_local, line0loc_next, line0loc_prev)

        # Best case - all three line detectors returned something - perform TOOT using median
        if (
            line0loc_local is not None
            and line0loc_next is not None
            and line0loc_prev is not None
        ):
            isFirstField_all = (
                isFirstField_local + isFirstField_prev + isFirstField_next
            ) >= 2
            return (
                np.median([line0loc_local, line0loc_next, line0loc_prev]),
                self.vblank_next,
                isFirstField_all,
            )

        if line0loc_local is not None and conf_local > 50:
            self.sync_confidence = min(self.sync_confidence, 90)
            return line0loc_local, self.vblank_next, isFirstField_local
        elif line0loc_prev is not None:
            new_sync_confidence = np.max(conf_prev - 10, 0)
            new_sync_confidence = max(new_sync_confidence, 10)
            self.sync_confidence = min(self.sync_confidence, new_sync_confidence)
            return line0loc_prev, self.vblank_next, isFirstField_prev
        elif line0loc_next is not None:
            self.sync_confidence = conf_next
            return line0loc_next, self.vblank_next, isFirstField_next
        else:
            # Failed to find anything useful - the caller is expected to skip ahead and try again
            return None, None, None

    def getpulses(self):
        # pass one using standard levels

        # pulse_hz range:  vsync_ire - 10, maximum is the 50% crossing point to sync
        pulse_hz_min = self.rf.iretohz(self.rf.DecoderParams["vsync_ire"] - 10)
        pulse_hz_max = self.rf.iretohz(self.rf.DecoderParams["vsync_ire"] / 2)

        pulse_hz_min = self.rf.iretohz(self.rf.DecoderParams["vsync_ire"] - 20)
        pulse_hz_max = self.rf.iretohz(-20)

        pulses = findpulses(self.data["video"]["demod_05"], pulse_hz_min, pulse_hz_max)

        if len(pulses) == 0:
            # can't do anything about this
            return pulses

        # determine sync pulses from vsync
        vsync_locs = []
        vsync_means = []

        minlength = self.usectoinpx(10)

        for i, p in enumerate(pulses):
            if p.len > minlength:
                vsync_locs.append(i)
                vsync_means.append(
                    np.mean(
                        self.data["video"]["demod_05"][
                            int(p.start + self.rf.freq) : int(
                                p.start + p.len - self.rf.freq
                            )
                        ]
                    )
                )

        # print(len(vsync_means), [self.rf.hztoire(v) for v in vsync_means])
        if len(vsync_means) == 0:
            return None

        synclevel = np.median(vsync_means)

        if np.abs(self.rf.hztoire(synclevel) - self.rf.DecoderParams["vsync_ire"]) < 5:
            # sync level is close enough to use
            return pulses

        if vsync_locs is None or not len(vsync_locs):
            return None

        # Now compute black level and try again

        # take the eq pulses before and after vsync
        r1 = range(vsync_locs[0] - 5, vsync_locs[0])
        r2 = range(vsync_locs[-1] + 1, vsync_locs[-1] + 6)

        black_means = []

        for i in itertools.chain(r1, r2):
            if i < 0 or i >= len(pulses):
                continue

            p = pulses[i]
            if inrange(p.len, self.rf.freq * 0.75, self.rf.freq * 2.5):
                black_means.append(
                    np.mean(
                        self.data["video"]["demod_05"][
                            int(p.start + (self.rf.freq * 5)) : int(
                                p.start + (self.rf.freq * 20)
                            )
                        ]
                    )
                )

        blacklevel = np.median(black_means)

        pulse_hz_min = synclevel - (self.rf.DecoderParams["hz_ire"] * 10)
        pulse_hz_max = (blacklevel + synclevel) / 2

        return findpulses(self.data["video"]["demod_05"], pulse_hz_min, pulse_hz_max)

    #@profile
    def compute_linelocs(self):

        self.rawpulses = self.getpulses()
        if self.rawpulses is None or len(self.rawpulses) == 0:
            if self.fields_written:
                logger.error("Unable to find any sync pulses, skipping one field")
                return None, None, None
            else:
                logger.error("Unable to find any sync pulses, skipping one second")
                return None, None, int(self.rf.freq_hz)


        self.validpulses = validpulses = self.refinepulses()
        meanlinelen = self.computeLineLen(validpulses)
        line0loc, lastlineloc, self.isFirstField = self.getLine0(validpulses, meanlinelen)
        self.linecount = 263 if self.isFirstField else 262

        # Number of lines to actually process.  This is set so that the entire following
        # VSYNC is processed
        proclines = self.outlinecount + self.lineoffset + 10
        if self.rf.system == "PAL":
            proclines += 3

        # It's possible for getLine0 to return None for lastlineloc
        if lastlineloc is not None:
            numlines = (lastlineloc - line0loc) / self.inlinelen
            self.skipdetected = numlines < (self.linecount - 5)
        else:
            self.skipdetected = False

        linelocs_dict = {}
        linelocs_dist = {}

        if line0loc is None:
            if self.initphase is False:
                logger.error("Unable to determine start of field - dropping field")

            return None, None, self.inlinelen * 200

        # If we don't have enough data at the end, move onto the next field
        lastline = (self.rawpulses[-1].start - line0loc) / meanlinelen
        if lastline < proclines:
            return None, None, line0loc - (meanlinelen * 20)

        for p in validpulses:
            lineloc = (p[1].start - line0loc) / meanlinelen
            rlineloc = nb_round(lineloc)
            lineloc_distance = np.abs(lineloc - rlineloc)

            if self.skipdetected:
                lineloc_end = self.linecount - (
                    (lastlineloc - p[1].start) / meanlinelen
                )
                rlineloc_end = nb_round(lineloc_end)
                lineloc_end_distance = np.abs(lineloc_end - rlineloc_end)

                if (
                    p[0] == 0
                    and rlineloc > 23
                    and lineloc_end_distance < lineloc_distance
                ):
                    lineloc = lineloc_end
                    rlineloc = rlineloc_end
                    lineloc_distance = lineloc_end_distance

            # only record if it's closer to the (probable) beginning of the line
            if lineloc_distance > self.rf.hsync_tolerance or (
                rlineloc in linelocs_dict and lineloc_distance > linelocs_dist[rlineloc]
            ):
                # print(rlineloc, p, 'reject')
                continue

            # also skip non-regular lines (non-hsync) that don't seem to be in valid order (p[2])
            # (or hsync lines in the vblank area)
            if rlineloc > 0 and not p[2]:
                if p[0] > 0 or (p[0] == 0 and rlineloc < 10):
                    continue

            linelocs_dict[rlineloc] = p[1].start
            linelocs_dist[rlineloc] = lineloc_distance

        rv_err = np.full(proclines, False)

        # Convert dictionary into list, then fill in gaps
        linelocs = [
            linelocs_dict[l] if l in linelocs_dict else -1 for l in range(0, proclines)
        ]
        linelocs_filled = linelocs.copy()

        self.linelocs0 = linelocs.copy()

        if linelocs_filled[0] < 0:
            next_valid = None
            for i in range(0, self.outlinecount + 1):
                if linelocs[i] > 0:
                    next_valid = i
                    break

            if next_valid is None:
                return None, None, line0loc + (self.inlinelen * self.outlinecount - 7)

            linelocs_filled[0] = linelocs_filled[next_valid] - (
                next_valid * meanlinelen
            )

            if linelocs_filled[0] < self.inlinelen:
                return None, None, line0loc + (self.inlinelen * self.outlinecount - 7)

        for l in range(1, proclines):
            if linelocs_filled[l] < 0:
                rv_err[l] = True

                prev_valid = None
                next_valid = None

                for i in range(l, -1, -1):
                    if linelocs[i] > 0:
                        prev_valid = i
                        break
                for i in range(l, self.outlinecount + 1):
                    if linelocs[i] > 0:
                        next_valid = i
                        break

                # print(l, prev_valid, next_valid)

                if prev_valid is None:
                    avglen = self.inlinelen
                    linelocs_filled[l] = linelocs[next_valid] - (
                        avglen * (next_valid - l)
                    )
                elif next_valid is not None:
                    avglen = (linelocs[next_valid] - linelocs[prev_valid]) / (
                        next_valid - prev_valid
                    )
                    linelocs_filled[l] = linelocs[prev_valid] + (
                        avglen * (l - prev_valid)
                    )
                else:
                    avglen = self.inlinelen
                    linelocs_filled[l] = linelocs[prev_valid] + (
                        avglen * (l - prev_valid)
                    )

        # *finally* done :)

        rv_ll = [linelocs_filled[l] for l in range(0, proclines)]

        # print(self.vblank_next)
        if self.vblank_next is None:
            nextfield = linelocs_filled[self.outlinecount - 7]
        else:
            nextfield = self.vblank_next - (self.inlinelen * 8)

        # print('nf', nextfield, self.vblank_next)

        return rv_ll, rv_err, nextfield

    #@profile
    def refine_linelocs_hsync(self):
        linelocs2 = self.linelocs1.copy()

        for i in range(len(self.linelocs1)):
            # skip VSYNC lines, since they handle the pulses differently
            if inrange(i, 3, 6) or (self.rf.system == "PAL" and inrange(i, 1, 2)):
                self.linebad[i] = True
                continue

            # refine beginning of hsync
            ll1 = self.linelocs1[i] - self.rf.freq
            zc = calczc(
                self.data["video"]["demod_05"],
                ll1,
                self.rf.iretohz(self.rf.DecoderParams["vsync_ire"] / 2),
                reverse=False,
                count=self.rf.freq * 2,
            )

            if zc is not None and not self.linebad[i]:
                linelocs2[i] = zc

                # The hsync area, burst, and porches should not leave -50 to 30 IRE (on PAL or NTSC)
                hsync_area = self.data["video"]["demod_05"][
                    int(zc - (self.rf.freq * 0.75)) : int(zc + (self.rf.freq * 8))
                ]
                if nb_min(hsync_area) < self.rf.iretohz(-55) or nb_max(
                    hsync_area
                ) > self.rf.iretohz(30):
                    # don't use the computed value here if it's bad
                    self.linebad[i] = True
                    linelocs2[i] = self.linelocs1[i]
                else:
                    porch_level = nb_median(
                        self.data["video"]["demod_05"][
                            int(zc + (self.rf.freq * 8)) : int(zc + (self.rf.freq * 9))
                        ]
                    )
                    sync_level = nb_median(
                        self.data["video"]["demod_05"][
                            int(zc + (self.rf.freq * 1)) : int(
                                zc + (self.rf.freq * 2.5)
                            )
                        ]
                    )

                    zc2 = calczc(
                        self.data["video"]["demod_05"],
                        ll1,
                        (porch_level + sync_level) / 2,
                        reverse=False,
                        count=400,
                    )

                    # any wild variation here indicates a failure
                    if zc2 is not None and np.abs(zc2 - zc) < (self.rf.freq / 2):
                        linelocs2[i] = zc2
                    else:
                        self.linebad[i] = True
            else:
                self.linebad[i] = True

            if self.linebad[i]:
                linelocs2[i] = self.linelocs1[
                    i
                ]  # don't use the computed value here if it's bad

        return linelocs2

    def compute_deriv_error(self, linelocs, baserr):
        """ compute errors based off the second derivative - if it exceeds 1 something's wrong,
            and if 4 really wrong...
        """

        derr1 = np.full(len(linelocs), False)
        derr1[1:-1] = np.abs(np.diff(np.diff(linelocs))) > 4

        derr2 = np.full(len(linelocs), False)
        derr2[2:] = np.abs(np.diff(np.diff(linelocs))) > 4

        return baserr | derr1 | derr2

    def fix_badlines(self, linelocs_in, linelocs_backup_in=None):
        self.linebad = self.compute_deriv_error(linelocs_in, self.linebad)
        linelocs = np.array(linelocs_in.copy())

        if linelocs_backup_in is not None:
            linelocs_backup = np.array(linelocs_backup_in.copy())
            badlines = np.isnan(linelocs)
            linelocs[badlines] = linelocs_backup[badlines]

        for l in np.where(self.linebad)[0]:
            prevgood = l - 1
            while prevgood >= 0 and self.linebad[prevgood]:
                prevgood -= 1

            nextgood = l + 1
            while nextgood < len(linelocs) and self.linebad[nextgood]:
                nextgood += 1

            firstcheck = 0 if self.rf.system == "PAL" else 1
            if prevgood >= firstcheck and nextgood < (len(linelocs) + self.lineoffset):
                gap = (linelocs[nextgood] - linelocs[prevgood]) / (nextgood - prevgood)
                linelocs[l] = (gap * (l - prevgood)) + linelocs[prevgood]

        return linelocs

    def computewow(self, lineinfo):
        wow = np.ones(len(lineinfo))

        for l in range(0, len(wow) - 1):
            wow[l] = self.get_linelen(l) / self.inlinelen

        # smooth out wow in the sync area
        for l in range(self.lineoffset, self.lineoffset + 10):
            wow[l] = np.median(wow[l : l + 4])

        return wow

    #@profile
    def downscale(
        self,
        lineinfo=None,
        linesout=None,
        outwidth=None,
        channel="demod",
        audio=0,
        final=False,
        lastfieldwritten=None,
    ):
        if lineinfo is None:
            lineinfo = self.linelocs
        if outwidth is None:
            outwidth = self.outlinelen
        if linesout is None:
            # for video always output 263/313 lines
            linesout = self.outlinecount

        if lastfieldwritten and audio > 16000:
            # Compute field # and line count

            rf_samples_per_field = self.rf.freq_hz / self.rf.SysParams['FPS'] / 2
            read_gap = (self.readloc - lastfieldwritten[1]) / rf_samples_per_field
            field_number = nb_round(lastfieldwritten[0] + read_gap)

            linecount = sum(self.rf.SysParams["field_lines"]) * (field_number // 2)
            if not self.isFirstField:
                linecount += self.rf.SysParams["field_lines"][0]

            # Now compute the # of audio samples that should be written, and then the 
            # location of that relative to the current line
            samples_per_line = (self.rf.SysParams['line_period'] / 1000000) / (1 / audio)

            audsamp_count = linecount * samples_per_line
            audsamp_offset = (np.floor(audsamp_count) + 1) - audsamp_count

            # Finally convert to a time value
            audio_offset = -audsamp_offset * (self.rf.SysParams['line_period'] / 10000000)
        else:
            # Either analog audio is disabled, or we're using hsync-locked sampling
            audio_offset = 0

        audio_thread = None
        if audio != 0 and self.rf.decode_analog_audio:
            audio_rv = {}
            dsa_args = (
                self.data["audio"],
                lineinfo,
                self.rf,
                self.linecount,
                audio_offset,
                audio,
                audio_rv)
            
            if self.use_threads:
                audio_thread = threading.Thread(target=downscale_audio, args=dsa_args)
                audio_thread.start()
            else:
                # return values will still be in audio_rv later
                downscale_audio(*dsa_args)

        dsout = np.zeros((linesout * outwidth), dtype=np.double)
        # self.lineoffset is an adjustment for 0-based lines *before* downscaling so add 1 here
        lineoffset = self.lineoffset + 1

        for l in range(lineoffset, linesout + lineoffset):
            if lineinfo[l + 1] > lineinfo[l]:
                scaled = scale(
                    self.data["video"][channel],
                    lineinfo[l],
                    lineinfo[l + 1],
                    outwidth,
                    self.wowfactor[l],
                )

                dsout[
                    (l - lineoffset) * outwidth : (l + 1 - lineoffset) * outwidth
                ] = scaled
            else:
                # Massive TBC error detected
                self.sync_confidence = 1
                #logger.warning("WARNING: TBC failure at line %d", l)
                dsout[
                    (l - lineoffset) * outwidth : (l + 1 - lineoffset) * outwidth
                ] = self.rf.DecoderParams["ire0"]

        if self.rf.decode_digital_audio:
            self.efmout = self.data["efm"][
                int(self.linelocs[1]) : int(self.linelocs[self.linecount + 1])
            ]
        else:
            self.efmout = None

        if final:
            dsout = self.hz_to_output(dsout)
            self.dspicture = dsout

        if audio != 0 and self.rf.decode_analog_audio:
            if audio_thread:
                audio_thread.join()

            self.dsaudio = audio_rv["dsaudio"]
            self.audio_next_offset = audio_rv["audio_next_offset"]

        return dsout, self.dsaudio, self.efmout

    @profile
    def rf_tbc(self, linelocs=None):
        """ This outputs a TBC'd version of the input RF data, mostly intended
            to assist in audio processing.  Outputs a uint16 array.
        """

        # Convert raw RF to floating point to help the scaler
        fdata = self.data["input"].astype(float)

        if linelocs is None:
            linelocs = self.linelocs

        # Ensure that the output line length is an integer
        linelen = int(round(self.inlinelen))

        # Adjust for the demodulation/filtering delays
        delay = self.rf.delays["video_white"]

        # On PAL, always ignore self.lineoffset
        startline = self.lineoffset if self.rf.system == "NTSC" else 1
        endline = startline + self.linecount

        output = []

        for l in range(startline, endline):
            scaled = scale(fdata, linelocs[l] - delay, linelocs[l + 1] - delay, linelen)
            output.append(np.round(scaled).astype(np.int16))

        return np.concatenate(output)

    def decodephillipscode(self, linenum):
        linestart = self.linelocs[linenum]
        data = self.data["video"]["demod"]
        curzc = calczc(
            data,
            int(linestart + self.usectoinpx(2)),
            self.rf.iretohz(50),
            count=int(self.usectoinpx(12)),
        )

        zc = []
        while curzc is not None:
            zc.append(
                (curzc, data[int(curzc - self.usectoinpx(0.5))] < self.rf.iretohz(50))
            )
            curzc = calczc(
                data,
                curzc + self.usectoinpx(1.9),
                self.rf.iretohz(50),
                count=int(self.usectoinpx(0.2)),
            )

        usecgap = self.inpxtousec(np.diff([z[0] for z in zc]))
        valid = len(zc) == 24 and np.min(usecgap) > 1.85 and np.max(usecgap) < 2.15

        if valid:
            bitset = [z[1] for z in zc]
            linecode = 0

            for b in range(0, 24, 4):
                linecode *= 0x10
                linecode += (np.packbits(bitset[b : b + 4]) >> 4)[0]

            return linecode

        return None

    def compute_syncconf(self):
        """ use final lineloc data to compute sync confidence """

        newconf = 100

        lld = np.diff(self.linelocs[self.lineoffset : self.lineoffset + self.linecount])
        lld2 = np.diff(lld)
        lld2max = np.max(lld2)

        if lld2max > 4:
            newconf = int(50 - (5 * np.sum(lld2max > 4)))

        newconf = max(newconf, 0)

        self.sync_confidence = min(self.sync_confidence, newconf)
        return int(self.sync_confidence)

    def get_vsync_area(self):
        """ return beginning, length in lines, and end of vsync area """
        vsync_begin = int(self.linelocs[0])
        vsync_end_line = int(self.getBlankLength(self.isFirstField) + 0.6)
        vsync_end = int(self.linelocs[vsync_end_line]) + 1

        return vsync_begin, vsync_end_line, vsync_end

    def get_vsync_lines(self):
        rv = []
        end = 10 if self.isFirstField else 9
        for i in range(1, end):
            rv.append(i)

        if self.rf.system == 'PAL':
            start2 = 311 if self.isFirstField else 310
            for i in range(start2, 318):
                rv.append(i)

        return rv

    @profile
    def dropout_detect_demod(self):
        # current field
        f = self

        isPAL = self.rf.system == "PAL"

        rfstd = nb_std(f.data["rfhpf"])
        # iserr_rf = np.full(len(f.data['video']['demod']), False, dtype=np.bool)
        iserr_rf1 = (f.data["rfhpf"] < (-rfstd * 3)) | (
            f.data["rfhpf"] > (rfstd * 3)
        )  # | (f.rawdata <= -32000)
        iserr = np.full_like(iserr_rf1, False)
        iserr[self.rf.delays["video_rot"] :] = iserr_rf1[
            : -self.rf.delays["video_rot"]
        ]

        # build sets of min/max valid levels
        valid_min = np.full_like(
            f.data["video"]["demod"], f.rf.iretohz(-70 if isPAL else -50)
        )
        valid_max = np.full_like(
            f.data["video"]["demod"], f.rf.iretohz(150 if isPAL else 160)
        )

        # Look for slightly longer dropouts...
        valid_min05 = np.full_like(f.data["video"]["demod_05"], f.rf.iretohz(-30))
        valid_max05 = np.full_like(f.data["video"]["demod_05"], f.rf.iretohz(115))

        # Account for sync pulses when checking demod

        hsync_len = int(f.LT['hsync'][1])
        vsync_ire = f.rf.SysParams['vsync_ire']
        vsync_lines = self.get_vsync_lines()

        # In sync areas the minimum IRE is vsync - pilot/burst
        sync_min = f.rf.iretohz(vsync_ire - 60 if isPAL else vsync_ire - 35)
        sync_min_05 = f.rf.iretohz(vsync_ire - 10)

        for l in range(1, len(f.linelocs)):
            if l in vsync_lines:
                valid_min[int(f.linelocs[l]):int(f.linelocs[l+1])] = sync_min
                valid_min05[int(f.linelocs[l]):int(f.linelocs[l+1])] = sync_min_05
            else:
                valid_min[int(f.linelocs[l]):int(f.linelocs[l]) + hsync_len] = sync_min
                valid_min05[int(f.linelocs[l]):int(f.linelocs[l]) + hsync_len] = sync_min_05

        # detect absurd fluctuations in pre-deemp demod, since only dropouts can cause them
        # (current np.diff has a prepend option, but not in ubuntu 18.04's version)
        n_orgt(iserr, f.data["video"]["demod_raw"], self.rf.freq_hz_half)

        n_ornotrange(iserr, f.data["video"]["demod"], valid_min, valid_max)
        n_ornotrange(iserr, f.data["video"]["demod_05"], valid_min05, valid_max05)

        # filter out dropouts outside actual field
        iserr[:int(f.linelocs[f.lineoffset + 1])] = False
        iserr[int(f.linelocs[f.lineoffset + f.linecount + 1]):] = False

        return iserr

    @profile
    def build_errlist(self, errmap):
        errlist = []

        firsterr = errmap[np.nonzero(errmap >= self.linelocs[self.lineoffset])[0][0]]
        curerr = (firsterr, firsterr)

        for e in errmap:
            if e > curerr[0] and e <= (curerr[1] + 20):
                pad = ((e - curerr[0])) * 1.7
                pad = min(pad, self.rf.freq * 12)
                epad = curerr[0] + pad
                curerr = (curerr[0], epad)
            elif e > firsterr:
                errlist.append((curerr[0] - 8, curerr[1] + 4))
                curerr = (e, e)

        errlist.append(curerr)

        return errlist

    @profile
    def dropout_errlist_to_tbc(field, errlist):
        """Convert data from raw data coordinates to tbc coordinates, and splits up
        multi-line dropouts.
        """
        dropouts = []

        if len(errlist) == 0:
            return dropouts

        # Now convert the above errlist into TBC locations
        errlistc = errlist.copy()
        lineoffset = -field.lineoffset

        # Remove dropouts occuring before the start of the frame so they don't
        # cause the rest to be skipped
        curerr = errlistc.pop(0)
        while len(errlistc) > 0 and curerr[0] < field.linelocs[field.lineoffset]:
            curerr = errlistc.pop(0)

        # TODO: This could be reworked to be a bit cleaner and more performant.

        for line in range(field.lineoffset, field.linecount + field.lineoffset):
            while curerr is not None and inrange(
                curerr[0], field.linelocs[line], field.linelocs[line + 1]
            ):
                start_rf_linepos = curerr[0] - field.linelocs[line]
                start_linepos = start_rf_linepos / (
                    field.linelocs[line + 1] - field.linelocs[line]
                )
                start_linepos = int(start_linepos * field.outlinelen)

                end_rf_linepos = curerr[1] - field.linelocs[line]
                end_linepos = end_rf_linepos / (
                    field.linelocs[line + 1] - field.linelocs[line]
                )
                end_linepos = nb_round(end_linepos * field.outlinelen)

                first_line = line + 1 + lineoffset

                # If the dropout spans multiple lines, we need to split it up into one for each line.
                if end_linepos > field.outlinelen:
                    num_lines = end_linepos // field.outlinelen

                    # First line.
                    dropouts.append((first_line, start_linepos, field.outlinelen))
                    # Full lines in the middle.
                    for n in range(num_lines - 1):
                        dropouts.append((first_line + n + 1, 0, field.outlinelen))
                    # leftover on last line.
                    dropouts.append(
                        (
                            first_line + (num_lines),
                            0,
                            np.remainder(end_linepos, field.outlinelen),
                        )
                    )
                else:
                    dropouts.append((first_line, start_linepos, end_linepos))

                if len(errlistc):
                    curerr = errlistc.pop(0)
                else:
                    curerr = None

        return dropouts

    @profile
    def dropout_detect(self):
        """ returns dropouts in three arrays, to line up with the JSON output """

        rv_lines = []
        rv_starts = []
        rv_ends = []

        iserr = self.dropout_detect_demod()
        errmap = np.nonzero(iserr)[0]

        if len(errmap) > 0 and errmap[-1] > self.linelocs[self.lineoffset]:
            errlist = self.build_errlist(errmap)

            for r in self.dropout_errlist_to_tbc(errlist):
                rv_lines.append(r[0] - 1)
                rv_starts.append(int(r[1]))
                rv_ends.append(int(r[2]))

        return rv_lines, rv_starts, rv_ends

    @profile
    def compute_line_bursts(self, linelocs, _line, prev_phaseadjust=0):
        line = _line + self.lineoffset
        # calczc works from integers, so get the start and remainder
        s = int(linelocs[line])
        s_rem = linelocs[line] - s

        lfreq = self.get_linefreq(line)

        fsc_mhz_inv = 1 / self.rf.SysParams["fsc_mhz"]

        # compute approximate burst beginning/end
        bstime = 25 * fsc_mhz_inv  # approx start of burst in usecs

        bstart = int(bstime * lfreq)
        bend = int(8.8 * lfreq)

        # copy and get the mean of the burst area to factor out wow/flutter
        burstarea = self.data["video"]["demod_burst"][s + bstart : s + bend]
        if len(burstarea) == 0:
            return None, None

        burstarea = burstarea - nb_mean(burstarea)
        threshold = 5 * self.rf.DecoderParams["hz_ire"]

        burstarea_demod = self.data["video"]["demod"][s + bstart : s + bend]
        burstarea_demod = burstarea_demod - nb_mean(burstarea_demod)

        if nb_absmax(burstarea_demod) > (30 * self.rf.DecoderParams["hz_ire"]):
            return None, None

        zcburstdiv = (lfreq * fsc_mhz_inv) / 2

        # Apply phase adjustment from previous frame/line if available.
        phase_adjust = -prev_phaseadjust

        # a proper color burst should have ~12-13 zero crossings
        isrising = np.zeros(16, dtype=np.bool_)
        zcs = np.zeros(16, dtype=np.float32)

        # The first pass computes phase_offset, the second uses it to determine
        # the colo(u)r burst phase of the line.
        for passcount in range(2):
            # this subroutine is in utils.py, broken out so it can be JIT'd
            zc_count, phase_adjust, rising_count = clb_findbursts(isrising, zcs, burstarea, 0, len(burstarea) - 1, threshold, bstart, s_rem, zcburstdiv, phase_adjust)

        rising = rising_count > (zc_count / 2)

        return rising, -phase_adjust


# These classes extend Field to do PAL/NTSC specific TBC features.


class FieldPAL(Field):
    def refine_linelocs_pilot(self, linelocs=None):
        if linelocs is None:
            linelocs = self.linelocs2.copy()
        else:
            linelocs = linelocs.copy()

        plen = {}

        zcs = []
        for l in range(0, 323):
            adjfreq = self.rf.freq
            if l > 1:
                adjfreq /= (linelocs[l] - linelocs[l - 1]) / self.rf.linelen

            plen[l] = (adjfreq / self.rf.SysParams["pilot_mhz"]) / 2

            ls = self.lineslice(l, 0, 6, linelocs)
            lsoffset = linelocs[l] - ls.start

            pilots = self.data["video"]["demod_pilot"][ls]

            peakloc = np.argmax(np.abs(pilots))

            zc_base = calczc(pilots, peakloc, 0)
            if zc_base is not None:
                zc = (zc_base - lsoffset) / plen[l]
            else:
                zc = zcs[-1] if len(zcs) else 0

            zcs.append(zc)

        angles = angular_mean_helper(np.array(zcs))
        am = np.angle(np.mean(angles)) / (np.pi * 2)
        if (am < 0):
            am = 1 + am

        for l in range(0, 323):
            linelocs[l] += (phase_distance(zcs[l], am) * plen[l]) * 1

        return np.array(linelocs)

    def get_burstlevel(self, l, linelocs=None):
        lineslice = self.lineslice(l, 5.5, 2.4, linelocs)

        burstarea = self.data["video"]["demod"][lineslice].copy()
        burstarea -= nb_mean(burstarea)

        if max(burstarea) > (30 * self.rf.DecoderParams["hz_ire"]):
            return None

        return rms(burstarea) * np.sqrt(2)

    def calc_burstmedian(self):
        burstlevel = []

        for l in range(11, 313):
            lineburst = self.get_burstlevel(l)
            if lineburst is not None:
                burstlevel.append(lineburst)

        if burstlevel == []:
            return 0.0

        return np.median(burstlevel) / self.rf.DecoderParams["hz_ire"]

    def get_following_field_number(self):
        if self.prevfield is not None:
            newphase = self.prevfield.fieldPhaseID + 1
            return 1 if newphase == 9 else newphase
        else:
            # This can be triggered by the first pass at the first field
            # logger.error("Cannot determine PAL field sequence of first field")
            return 1

    def determine_field_number(self):

        """ Background
        PAL has an eight field sequence that can be split into two four field sequences.

        Field 1: First field of frame , no colour burst on line 6
        Field 2: Second field of frame, colour burst on line 6 (319)
        Field 3: First field of frame, colour burst on line 6
        Field 4: Second field of frame, no colour burst on line 6 (319)

        Fields 5-8 can be differentiated using the burst phase on line 7+4x (based off the first
        line guaranteed to have colour burst)  Ideally the rising phase would be at 0 or 180
        degrees, but since this is Laserdisc it's often quite off.  So the determination is
        based on which phase is closer to 0 degrees.
        """

        # First compute the 4-field sequence
        # This map is based in (first field, has burst on line 6)
        map4 = {(True, False): 1, (False, True): 2, (True, True): 3, (False, False): 4}

        # Determine if line 6 has valid burst - or lack of it.  If there's rot interference,
        # the burst level may be in the middle (or even None), and if so extrapolate
        # from the previous field.
        burstlevel6 = self.get_burstlevel(6)

        if burstlevel6 is None:
            return self.get_following_field_number()

        burstlevel6 /= self.rf.DecoderParams["hz_ire"]

        if inrange(burstlevel6, self.burstmedian * 0.8, self.burstmedian * 1.2):
            hasburst = True
        elif burstlevel6 < self.burstmedian * 0.2:
            hasburst = False
        else:
            return self.get_following_field_number()

        m4 = map4[(self.isFirstField, hasburst)]

        # Now compute if it's field 1-4 or 5-8.

        rcount = 0
        count = 0

        self.phase_adjust = {}

        for l in range(7, 22, 4):
            # Usually line 7 is used to determine burst phase, but
            # take the best of 5 if it's unstable
            prev_phaseadjust = 0
            try:
                # For this first field, this doesn't exist (so use a try/except/pass pattern)
                # and on a bad disk, this value could be None...
                if self.prevfield.phase_adjust[l] is not None:
                    prev_phaseadjust = self.prevfield.phase_adjust[l]
            except AttributeError:
                pass

            rising, self.phase_adjust[l] = self.compute_line_bursts(
                self.linelocs, l, prev_phaseadjust
            )

            if rising is not None:
                rcount += (rising is True)
                count += 1

        if count == 0 or (rcount * 2) == count:
            return self.get_following_field_number()

        rising = (rcount * 2) > count

        is_firstfour = rising
        if m4 == 2:
            # For field 2/6, reverse the above.
            is_firstfour = not is_firstfour

        return m4 + (0 if is_firstfour else 4)

    def downscale(self, final=False, *args, **kwargs):
        # For PAL, each field starts with the line containing the first full VSYNC pulse
        return super(FieldPAL, self).downscale(final=final, *args, **kwargs)

    def __init__(self, *args, **kwargs):
        super(FieldPAL, self).__init__(*args, **kwargs)

    def process(self):
        super(FieldPAL, self).process()

        self.out_scale = np.double(0xD300 - 0x0100) / (
            100 - self.rf.DecoderParams["vsync_ire"]
        )

        if not self.valid:
            return

        self.linelocs3 = self.refine_linelocs_pilot(self.linelocs2)
        # do a second pass for fine tuning (typically < .1px), because the adjusted
        # frequency changes slightly from the first pass
        self.linelocs3a = self.refine_linelocs_pilot(self.linelocs3)
        self.linelocs = self.fix_badlines(self.linelocs3a)

        self.wowfactor = self.computewow(self.linelocs)
        self.burstmedian = self.calc_burstmedian()

        self.linecount = 312 if self.isFirstField else 313
        self.lineoffset = 2 if self.isFirstField else 3

        self.linecode = [
            self.decodephillipscode(l + self.lineoffset) for l in [16, 17, 18]
        ]

        self.fieldPhaseID = self.determine_field_number()

        # self.downscale(final=True)


# ... now for NTSC
# This class is a very basic NTSC 1D color decoder, used for alignment etc
# XXX: make this callable earlier on and/or merge into FieldNTSC?
class CombNTSC:
    """ *partial* NTSC comb filter class - only enough to do VITS calculations ATM """

    def __init__(self, field):
        self.field = field
        self.cbuffer = self.buildCBuffer()

    def getlinephase(self, line):
        """ determine if a line has positive color burst phase.
            This is based on line # and field phase ID """
        fieldID = self.field.fieldPhaseID

        if (line % 2) == 0:
            return (fieldID == 1) | (fieldID == 4)
        else:
            return (fieldID == 2) | (fieldID == 3)

    def buildCBuffer(self, subset=None):
        """
        prev_field: Compute values for previous field
        subset: a slice computed by lineslice_tbc (default: whole field)

        NOTE:  first and last two returned values will be zero, so slice accordingly
        """

        data = self.field.dspicture

        if subset:
            data = data[subset]

        # this is a translation of this code from tools/ld-chroma-decoder/comb.cpp:
        #
        # for (qint32 h = configuration.activeVideoStart; h < configuration.activeVideoEnd; h++) {
        #  double tc1 = (line[h] - ((line[h - 2] + line[h + 2]) / 2.0)) / 2.0;

        fldata = data.astype(np.float32)
        cbuffer = np.zeros_like(fldata)

        cbuffer[2:-2] = (fldata[:-4] + fldata[4:]) / 2
        cbuffer[2:-2] -= fldata[2:-2]

        return cbuffer

    def splitIQ_line(self, cbuffer, line=0):
        """
        NOTE:  currently? only works on one line

        This returns normalized I and Q arrays, each one half the length of cbuffer
        """
        linephase = self.getlinephase(line)

        sq = cbuffer[::2].copy()
        si = cbuffer[1::2].copy()

        if not linephase:
            si[0::2] = -si[0::2]
            sq[1::2] = -sq[1::2]
        else:
            si[1::2] = -si[1::2]
            sq[0::2] = -sq[0::2]

        return si, sq

    def calcLine19Info(self, comb_field2=None):
        """ returns color burst phase (ideally 147 degrees) and (unfiltered!) SNR """

        # Don't need the whole line here, but start at 0 to definitely have an even #
        l19_slice = self.field.lineslice_tbc(19, 0, 40)
        l19_slice_i70 = self.field.lineslice_tbc(19, 14, 18)

        ire_out1 = self.field.dspicture[l19_slice_i70]

        # fail out if there is obviously bad data
        if not ((np.max(ire_out1) < 100) and (np.min(ire_out1) > 40)):
            return None, None, None

        cbuffer = self.cbuffer[l19_slice]

        if comb_field2 is not None:
            ire_out2 = comb_field2.field.dspicture[l19_slice_i70]
            # fail out if there is obviously bad data
            if not ((np.max(ire_out2) < 100) and (np.min(ire_out2) > 40)):
                return None, None, None

            cbuffer = (cbuffer - comb_field2.cbuffer[l19_slice]) / 2

        si, sq = self.splitIQ_line(cbuffer, 19)

        sl = slice(110, 230)
        cdata = np.sqrt((si[sl] ** 2.0) + (sq[sl] ** 2.0))

        phase = np.arctan2(np.mean(si[sl]), np.mean(sq[sl])) * 180 / np.pi
        if phase < 0:
            phase += 360

        # compute SNR
        signal = np.mean(cdata)
        noise = np.std(cdata)

        snr = 20 * np.log10(signal / noise)

        return signal / (2 * self.field.out_scale), phase, snr


class FieldNTSC(Field):
    def get_burstlevel(self, l, linelocs=None):
        burstarea = self.data["video"]["demod"][self.lineslice(l, 5.5, 2.4, linelocs)]

        # Issue #621 - fields w/skips may be complete nonsense, so bail out if so
        try:
            return rms(burstarea) * np.sqrt(2)
        except Exception:
            # Should we warn here? (Provided this can actually occur.)
            return 0

    @profile
    def compute_burst_offsets(self, linelocs):
        rising_sum = 0
        adjs = {}

        for l in range(0, 266):
            rising, phase_adjust = self.compute_line_bursts(linelocs, l)
            if rising is None:
                continue

            adjs[l] = phase_adjust / 2

            even_line = not (l % 2)
            rising_sum += 1 if (even_line and rising) else 0

        # If more than half of the lines have rising phase alignment, it's (probably) field 1 or 4
        field14 = rising_sum > (len(adjs.keys()) // 4)

        return field14, adjs

    @profile
    def refine_linelocs_burst(self, linelocs=None):
        if linelocs is None:
            linelocs = self.linelocs2

        linelocs_adj = linelocs.copy()

        field14, adjs_new = self.compute_burst_offsets(linelocs_adj)

        adjs = {}

        for l in range(1, 266):
            if l not in adjs_new:
                self.linebad[l] = True

        # compute the adjustments for each line but *do not* apply, so outliers can be bypassed
        for l in range(0, 266):
            if not (np.isnan(linelocs_adj[l]) or self.linebad[l]):
                lfreq = self.get_linefreq(l, linelocs)

                try:
                    adjs[l] = adjs_new[l] * lfreq * (1 / self.rf.SysParams["fsc_mhz"])
                except Exception:
                    # Not sure if this is an error or just control flow.
                    # print("Something went wrong when trying to compute line length adjustments...", file=sys.stderr)
                    # traceback.print_exc()
                    pass

        if len(adjs.keys()):
            adjs_median = np.median([adjs[a] for a in adjs])
            lastvalid_adj = adjs_median

            for l in range(0, 266):
                if l in adjs and inrange(adjs[l] - adjs_median, -2, 2):
                    linelocs_adj[l] += adjs[l]
                    lastvalid_adj = adjs[l]
                else:
                    linelocs_adj[l] += lastvalid_adj

            # This map is based on (first field, field14)
            map4 = {
                (True, True): 1,
                (False, False): 2,
                (True, False): 3,
                (False, True): 4,
            }
            self.fieldPhaseID = map4[(self.isFirstField, field14)]
        else:
            self.fieldPhaseID = 1

        return linelocs_adj

    def downscale(self, lineoffset=0, final=False, *args, **kwargs):
        if final is False:
            if "audio" in kwargs:
                kwargs["audio"] = 0

        dsout, dsaudio, dsefm = super(FieldNTSC, self).downscale(
            final=final, *args, **kwargs
        )

        return dsout, dsaudio, dsefm

    def calc_burstmedian(self):
        burstlevel = [self.get_burstlevel(l) for l in range(11, 264)]

        return np.median(burstlevel) / self.rf.DecoderParams["hz_ire"]

    def apply_offsets(self, linelocs, phaseoffset, picoffset=0):
        # logger.info(phaseoffset, (phaseoffset * (self.rf.freq / (4 * 315 / 88))))
        return (
            np.array(linelocs)
            + picoffset
            + (phaseoffset * (self.rf.freq / (4 * 315 / 88)))
        )

    def __init__(self, *args, **kwargs):
        super(FieldNTSC, self).__init__(*args, **kwargs)

    @profile
    def process(self):
        super(FieldNTSC, self).process()

        self.out_scale = np.double(0xC800 - 0x0400) / (
            100 - self.rf.DecoderParams["vsync_ire"]
        )

        if not self.valid:
            return

        self.linecode = [
            self.decodephillipscode(l + self.lineoffset) for l in [16, 17, 18]
        ]

        self.linelocs3 = self.refine_linelocs_burst(self.linelocs2)
        self.linelocs3 = self.fix_badlines(self.linelocs3, self.linelocs2)

        self.burstmedian = self.calc_burstmedian()

        # Now adjust the phase to get the downscaled image onto I/Q color axis
        shift33 = 84 * (np.pi / 180)
        self.linelocs = self.apply_offsets(self.linelocs3, -shift33 - 0)

        self.wowfactor = self.computewow(self.linelocs)


class LDdecode:
    def __init__(
        self,
        fname_in,
        fname_out,
        freader,
        _logger,
        est_frames=None,
        analog_audio=0,
        digital_audio=False,
        system="NTSC",
        doDOD=True,
        threads=4,
        inputfreq=40,
        extra_options={},
        DecoderParamsOverride={}
    ):
        global logger
        self.logger = _logger
        logger = self.logger
        self.demodcache = None

        self.branch, self.commit = get_git_info()
        if fname_in == '-':
            self.infile = sys.stdin
        else:
            self.infile = open(fname_in, "rb")
        self.freader = freader

        self.est_frames = est_frames

        self.numthreads = threads

        self.fields_written = 0

        self.blackIRE = 0

        self.use_profiler = extra_options.get("use_profiler", False)
        if self.use_profiler:
            from line_profiler import LineProfiler

            self.lpf = LineProfiler()
            self.lpf.add_function(Field.process)
            self.lpf.add_function(Field.compute_linelocs)
            self.lpf.add_function(Field.getpulses)
            self.lpf.add_function(DemodCache.read)
            #self.lpf.add_function(self.decodefield)

        self.analog_audio = int(analog_audio)
        self.digital_audio = digital_audio
        self.ac3 = extra_options.get("AC3", False)
        self.write_rf_tbc = extra_options.get("write_RF_TBC", False)

        self.has_analog_audio = True
        if system == "PAL":
            if analog_audio == 0:
                self.has_analog_audio = False

        self.outfile_json = None

        self.lastvalidfield = {False: None, True: None}
        self.lastFieldWritten = None

        self.outfile_video = None
        self.outfile_audio = None
        self.outfile_efm = None
        self.outfile_pre_efm = None
        self.outfile_ac3 = None
        self.ffmpeg_rftbc, self.outfile_rftbc = None, None
        self.do_rftbc = False

        if fname_out is not None:
            self.outfile_video = open(fname_out + ".tbc", "wb")
            if self.analog_audio:
                self.outfile_audio = open(fname_out + ".pcm", "wb")
            if self.digital_audio:
                # feed EFM stream into ld-ldstoefm
                self.efm_pll = efm_pll.EFM_PLL()
                self.outfile_efm = open(fname_out + ".efm", "wb")
                if extra_options.get("write_pre_efm", False):
                    self.outfile_pre_efm = open(fname_out + ".prefm", "wb")
            if self.write_rf_tbc:
                self.ffmpeg_rftbc, self.outfile_rftbc = ldf_pipe(fname_out + ".tbc.ldf")
                self.do_rftbc = True
            if self.ac3:
                self.AC3Collector = StridedCollector(cut_begin=1024, cut_end=0)
                self.ac3_processes, self.outfile_ac3 = ac3_pipe(fname_out + ".ac3")
                self.do_rftbc = True

        self.pipe_rftbc = extra_options.get("pipe_RF_TBC", None)
        if self.pipe_rftbc:
            self.do_rftbc = True

        self.fname_out = fname_out

        self.firstfield = None  # In frame output mode, the first field goes here

        self.system = system
        self.rf_opts = {
            'inputfreq':inputfreq,
            'system':system,
            'decode_analog_audio':analog_audio,
            'decode_digital_audio':digital_audio,
            'has_analog_audio':self.has_analog_audio,
            'extra_options':extra_options,
            'blocklen': 32 * 1024,
            'decoder_params_override': DecoderParamsOverride
        }

        self.rf = RFDecode(**self.rf_opts)

        if system == "PAL":
            self.FieldClass = FieldPAL
            self.readlen = self.rf.linelen * 400
            self.clvfps = 25
        else:  # NTSC
            self.FieldClass = FieldNTSC
            self.readlen = ((self.rf.linelen * 350) // 16384) * 16384
            self.clvfps = 30

        self.blocksize = self.rf.blocklen

        self.output_lines = (self.rf.SysParams["frame_lines"] // 2) + 1

        self.bytes_per_frame = int(self.rf.freq_hz / self.rf.SysParams["FPS"])
        self.bytes_per_field = int(self.rf.freq_hz / (self.rf.SysParams["FPS"] * 2)) + 1
        self.outwidth = self.rf.SysParams["outlinelen"]

        self.fdoffset = 0
        self.mtf_level = 1

        self.fieldstack = [None, None]

        self.doDOD = doDOD

        self.fieldinfo = []

        self.leadIn = False
        self.leadOut = False
        self.isCLV = False
        self.frameNumber = None

        self.autoMTF = True
        self.useAGC = extra_options.get("useAGC", True)

        self.verboseVITS = False

        self.demodcache = DemodCache(
            self.rf, self.infile, self.freader, self.rf_opts, num_worker_threads=self.numthreads
        )

        self.bw_ratios = []

        self.decodethread = None
        self.threadreturn = {}

    def __del__(self):
        del self.demodcache

    def close(self):
        """ deletes all open files, so it's possible to pickle an LDDecode object """

        if self.ffmpeg_rftbc is not None:
            try:
                self.ffmpeg_rftbc.kill()
            except Exception:
                pass

        # use setattr to force file closure by unlinking the objects
        for outfiles in [
            "infile",
            "outfile_video",
            "outfile_audio",
            "outfile_json",
            "outfile_efm",
            "outfile_rftbc",
            "outfile_ac3",
        ]:
            setattr(self, outfiles, None)

        self.demodcache.end()

        if self.use_profiler:
            self.lpf.print_stats()

    def roughseek(self, location, isField=True):
        self.prevPhaseID = None

        self.fdoffset = location
        if isField:
            self.fdoffset *= self.bytes_per_field

    def checkMTF(self, field, pfield=None):
        oldmtf = self.mtf_level

        if not self.autoMTF:
            self.mtf_level = np.max(1 - (self.frameNumber / 10000), 0)
        else:
            if len(self.bw_ratios) == 0:
                return True

            # scale for NTSC - 1.1 to 1.55
            self.mtf_level = np.clip((np.mean(self.bw_ratios) - 1.08) / 0.38, 0, 1)

        return np.abs(self.mtf_level - oldmtf) < 0.05

    @profile
    def detectLevels(self, field):
        # Returns sync level, 0IRE, and 100IRE levels of a field
        # computed from HSYNC areas and VITS

        sync_hzs = []
        ire0_hzs = []
        ire100_hzs = []

        for wl in field.rf.SysParams['LD_VITS_whitelocs'] + field.rf.SysParams['LD_VITS_code_slices']:
            # Code slice areas have a fourth value for percentile.
            ls = field.lineslice(*wl[:3])
            cut = field.data['video']['demod'][ls]
            freq = np.percentile(cut, 50 if len(wl) == 3 else wl[3])
            freq_ire = field.rf.hztoire(freq, spec=True)
            
            if inrange(freq_ire, 95, 110):
                ire100_hzs.append(freq)
            
        for l in range(12, self.output_lines):
            lsa = field.lineslice(l, 0.25, 4)

            begin_ire0 = field.rf.SysParams["colorBurstUS"][1]
            end_ire0 = field.rf.SysParams["activeVideoUS"][0]
            lsb = field.lineslice(l, begin_ire0 + 0.25, end_ire0 - begin_ire0 - 0.5)

            # compute wow adjustment
            thislinelen = (
                field.linelocs[l + field.lineoffset]
                - field.linelocs[l + field.lineoffset - 1]
            )
            adj = field.rf.linelen / thislinelen

            if inrange(adj, 0.98, 1.02):
                sync_hzs.append(nb_median(field.data["video"]["demod_05"][lsa]) / adj)
                ire0_hzs.append(nb_median(field.data["video"]["demod_05"][lsb]) / adj)

        return np.median(sync_hzs), np.median(ire0_hzs), np.mean(ire100_hzs)

    def AC3filter(self, rftbc):
        self.AC3Collector.add(rftbc)

        blk = self.AC3Collector.get_block()
        while blk is not None:
            fftdata = np.fft.fft(blk)
            filtdata = np.fft.ifft(fftdata * self.rf.Filters['AC3']).real
            odata = self.AC3Collector.cut(filtdata)
            odata = np.clip(odata / 64, -100, 100) 

            self.outfile_ac3.write(np.int8(odata))

            blk = self.AC3Collector.get_block()

    def writeout(self, dataset):
        f, fi, picture, audio, efm = dataset
        if self.digital_audio is True:
            if self.outfile_pre_efm is not None:
                self.outfile_pre_efm.write(efm.tobytes())

            efm_out = self.efm_pll.process(efm)
            self.outfile_efm.write(efm_out.tobytes())

        fi["audioSamples"] = 0 if audio is None else int(len(audio) / 2)
        fi["efmTValues"] = len(efm_out) if self.digital_audio else 0

        self.fieldinfo.append(fi)

        self.outfile_video.write(picture)
        self.fields_written += 1

        if self.do_rftbc:
            rftbc = f.rf_tbc()

            if self.outfile_rftbc is not None:
                self.outfile_rftbc.write(rftbc)

            if self.outfile_ac3 is not None:
                self.AC3filter(rftbc)

            if self.pipe_rftbc is not None:
                self.pipe_rftbc.send(rftbc)

        if audio is not None and self.outfile_audio is not None:
            self.outfile_audio.write(audio)

    @profile
    def decodefield(self, start, mtf_level, prevfield=None, initphase=False, redo=False, rv=None):
        """ returns field object if valid, and the offset to the next decode """

        if rv is None:
            rv = {}

        rv['field'] = None
        rv['offset'] = None
    
        readloc = int(start - self.rf.blockcut)
        if readloc < 0:
            readloc = 0

        readloc_block = readloc // self.blocksize
        numblocks = (self.readlen // self.blocksize) + 2

        rawdecode = self.demodcache.read(
            readloc_block * self.blocksize,
            numblocks * self.blocksize,
            mtf_level,
            forceredo=redo
        )

        if rawdecode is None:
            # logger.info("Failed to demodulate data")
            return None, None

        f = self.FieldClass(
            self.rf,
            rawdecode,
            prevfield=prevfield,
            initphase=initphase,
            fields_written=self.fields_written,
            readloc=rawdecode["startloc"],
        )

        if self.use_profiler:
            if self.system == 'NTSC':
                self.lpf.add_function(f.refine_linelocs_burst)
                self.lpf.add_function(f.compute_burst_offsets)

            self.lpf.add_function(f.get_linelen)
            self.lpf.add_function(f.get_burstlevel)
            self.lpf.add_function(f.compute_line_bursts)
            lpf_wrapper = self.lpf(f.process)
        else:
            lpf_wrapper = f.process

        try:
            lpf_wrapper()
        except (KeyboardInterrupt, SystemExit):
            raise
        except Exception as e:
            raise e

        rv['field'] = f
        rv['offset'] = f.nextfieldoffset - (readloc - rawdecode["startloc"])

        if not f.valid:
            # logger.info("Bad data - jumping one second")
            rv['offset'] = f.nextfieldoffset

        return rv['field'], rv['offset']

    @profile
    def readfield(self, initphase=False):
        done     = False
        adjusted = False
        redo     = None
        df_args  = None
        f        = None
        offset   = 0

        if len(self.fieldstack) >= 2:
            # XXX: Need to cut off the previous field here, since otherwise
            # it'll leak for now.
            if self.fieldstack[-1]:
                self.fieldstack[-1].prevfield = None

            self.fieldstack.pop(-1)

        while done is False:
            if redo:
                # Drop existing thread
                self.decodethread = None

                f, offset = self.decodefield(redo, self.mtf_level, self.fieldstack[0], initphase, redo)

                # Only allow one redo, no matter what
                done = True
                redo = None
            else:
                if self.decodethread and self.decodethread.ident:
                    self.decodethread.join()
                    self.decodethread = None

                # In non-threaded mode self.threadreturn was filled earlier...
                # ... but if the first call, this is empty
                if len(self.threadreturn) > 0:
                    f, offset = self.threadreturn['field'], self.threadreturn['offset']
            
            # Start new thread
            self.threadreturn = {}
            if f and f.valid:
                prevfield = f
                toffset = self.fdoffset + offset
            else:
                prevfield = None
                toffset = self.fdoffset

                if offset:
                    toffset += offset

            df_args = (toffset, self.mtf_level, prevfield, initphase, False, self.threadreturn)

            if self.numthreads != 0:
                self.decodethread = threading.Thread(target=self.decodefield, args=df_args)
                self.decodethread.start()
            else:
                self.decodefield(*df_args)
            
            # process previous run
            if f:
                self.fdoffset += offset
            elif offset is None:
                # Probable end, so push an empty field
                self.fieldstack.insert(0, None)

            if f and f.valid:
                # Downscaling is time consuming, but currently things are
                # blocking on the decode thread started above finishing
                picture, audio, efm = f.downscale(
                    linesout=self.output_lines, 
                    final=True, 
                    audio=self.analog_audio,
                    lastfieldwritten=self.lastFieldWritten,
                )

                metrics = self.computeMetrics(f, None, verbose=True)
                if "blackToWhiteRFRatio" in metrics and adjusted is False:
                    keep = 900 if self.isCLV else 30
                    self.bw_ratios.append(metrics["blackToWhiteRFRatio"])
                    self.bw_ratios = self.bw_ratios[-keep:]

                redo = f.needrerun or not self.checkMTF(f, self.fieldstack[0])
                if redo:
                    redo = self.fdoffset - offset

                # Perform AGC changes on first fields only to prevent luma mismatch intra-field
                if self.useAGC and f.isFirstField and f.sync_confidence > 80:
                    sync_hz, ire0_hz, ire100_hz = self.detectLevels(f)

                    actualwhiteIRE = f.rf.hztoire(ire100_hz)

                    sync_ire_diff = nb_abs(self.rf.hztoire(sync_hz) - self.rf.DecoderParams["vsync_ire"])
                    whitediff = nb_abs(self.rf.hztoire(ire100_hz) - actualwhiteIRE)
                    ire0_diff = nb_abs(self.rf.hztoire(ire0_hz))

                    acceptable_diff = 2 if self.fields_written else 0.5

                    if max((whitediff, ire0_diff, sync_ire_diff)) > acceptable_diff:
                        hz_ire = (ire100_hz - ire0_hz) / 100
                        vsync_ire = (sync_hz - ire0_hz) / hz_ire

                        if vsync_ire > -20:
                            logger.warning(
                                "At field #{0}, Auto-level detection malfunction (vsync IRE computed at {1}, nominal ~= -40), possible disk skipping".format(
                                    len(self.fieldinfo), np.round(vsync_ire, 2)
                                ))
                        else:
                            redo = self.fdoffset - offset

                            self.rf.DecoderParams["ire0"] = ire0_hz
                            # Note that vsync_ire is a negative number, so (sync_hz - ire0_hz) is correct
                            self.rf.DecoderParams["hz_ire"] = hz_ire
                            self.rf.DecoderParams["vsync_ire"] = vsync_ire

                if adjusted is False and redo:
                    adjusted = True
                    self.fdoffset = redo
                else:
                    done = True
                    fieldlength = f.linelocs[self.output_lines] - f.linelocs[0]
<<<<<<< HEAD
                    minlength = (f.inlinelen * self.output_lines) - 2
                    if ((f.sync_confidence < 50) and (fieldlength < minlength)):
                        logger.warning("WARNING: Player skip detected, check output in this area")
=======
                    fieldlength /= f.inlinelen
                    if ((f.sync_confidence < 50) and not 
                         inrange(fieldlength, self.output_lines - 2, self.output_lines + 2)):
                        logger.warning("WARNING: Possible player skip detected - check output")
>>>>>>> 40aecfb1

                    self.fieldstack.insert(0, f)

            if f is None and offset is None:
                # EOF, probably
                return None

            if self.decodethread and not self.decodethread.ident and not redo:
                self.decodethread.start()

        if f is None or f.valid is False:
            return None
        
        if f is not None and self.fname_out is not None:
            # Only write a FirstField first
            if len(self.fieldinfo) == 0 and not f.isFirstField:
                return f

            # XXX: this routine currently performs a needed sanity check
            fi, needFiller = self.buildmetadata(f)

            self.lastvalidfield[f.isFirstField] = (f, fi, picture, audio, efm)

            if needFiller:
                if self.lastvalidfield[not f.isFirstField] is not None:
                    self.writeout(self.lastvalidfield[not f.isFirstField])
                    self.writeout(self.lastvalidfield[f.isFirstField])

                # If this is the first field to be written, don't write anything
                return f

            self.lastFieldWritten = (self.fields_written, f.readloc)
            self.writeout(self.lastvalidfield[f.isFirstField])

        return f

    def decodeFrameNumber(self, f1, f2):
        """ decode frame #/information from Philips code data on both fields """

        # CLV
        self.isCLV = False
        self.earlyCLV = False
        self.clvMinutes = None
        self.clvSeconds = None
        self.clvFrameNum = None

        def decodeBCD(bcd):
            """Read a BCD-encoded number.
            Raise ValueError if any of the digits aren't valid BCD."""

            if bcd == 0:
                return 0
            else:
                digit = bcd & 0xF
                if digit > 9:
                    raise ValueError("Non-decimal BCD digit")
                return (10 * decodeBCD(bcd >> 4)) + digit

        leadoutCount = 0

        for l in f1.linecode + f2.linecode:
            if l is None:
                continue

            if l == 0x80EEEE:  # lead-out reached
                leadoutCount += 1
                # Require two leadouts, since there may only be one field in the raw data w/it
                if leadoutCount == 2:
                    self.leadOut = True
            elif l == 0x88FFFF:  # lead-in
                self.leadIn = True
            elif (l & 0xF0DD00) == 0xF0DD00:  # CLV minutes/hours
                try:
                    self.clvMinutes = decodeBCD(l & 0xFF) + (
                        decodeBCD((l >> 16) & 0xF) * 60
                    )
                    self.isCLV = True
                except ValueError:
                    pass
            elif (l & 0xF00000) == 0xF00000:  # CAV frame
                # Ignore the top bit of the first digit, used for PSC
                try:
                    rv = decodeBCD(l & 0x7FFFF)
                    self.isCLV = False
                    return rv
                except ValueError:
                    pass
            elif (l & 0x80F000) == 0x80E000:  # CLV picture #
                try:
                    sec1s = decodeBCD((l >> 8) & 0xF)
                    sec10s = ((l >> 16) & 0xF) - 0xA
                    if sec10s < 0:
                        raise ValueError("Digit 2 not in range A-F")

                    self.clvFrameNum = decodeBCD(l & 0xFF)
                    self.clvSeconds = sec1s + (10 * sec10s)
                    self.isCLV = True
                except ValueError:
                    pass

            if self.clvMinutes is not None:
                minute_seconds = self.clvMinutes * 60

                if self.clvSeconds is not None:  # newer CLV
                    # XXX: does not auto-decrement for skip frames
                    return (
                        (minute_seconds + self.clvSeconds) * self.clvfps
                    ) + self.clvFrameNum
                else:
                    self.earlyCLV = True
                    return minute_seconds

        return None  # seeking won't work w/minutes only

    def calcsnr(self, f, snrslice, psnr=False):
        # if dspicture isn't converted to float, this underflows at -40IRE
        data = f.output_to_ire(f.dspicture[snrslice].astype(float))

        signal = np.mean(data) if not psnr else 100
        noise = np.std(data)

        return 20 * np.log10(signal / noise)

    def calcpsnr(self, f, snrslice):
        return self.calcsnr(f, snrslice, psnr=True)

    def computeMetricsPAL(self, metrics, f, fp=None):

        if f.isFirstField:
            # compute IRE50 from field1 l13
            # Unforunately this is too short to get a 50IRE RF level
            wl_slice = f.lineslice_tbc(13, 4.7 + 15.5, 3)
            metrics["greyPSNR"] = self.calcpsnr(f, wl_slice)
            metrics["greyIRE"] = nb_mean(f.output_to_ire(f.dspicture[wl_slice]))
        else:
            # There's a nice long burst at 50IRE block on field2 l13
            b50slice = f.lineslice_tbc(13, 36, 20)
            metrics["palVITSBurst50Level"] = rms(f.dspicture[b50slice]) / f.out_scale

        return metrics

    def computeMetricsNTSC(self, metrics, f, fp=None):
        # check for a white flag - only on earlier discs, and only on first "frame" fields
        wf_slice = f.lineslice_tbc(11, 15, 40)
        if inrange(np.mean(f.output_to_ire(f.dspicture[wf_slice])), 92, 108):
            metrics["ntscWhiteFlagSNR"] = self.calcpsnr(f, wf_slice)

        # use line 19 to determine 0 and 70 IRE burst levels for MTF compensation later
        c = CombNTSC(f)

        level, phase, snr = c.calcLine19Info()
        if level is not None:
            metrics["ntscLine19ColorPhase"] = phase
            metrics["ntscLine19ColorRawSNR"] = snr

        ire50_slice = f.lineslice_tbc(19, 36, 10)
        metrics["greyPSNR"] = self.calcpsnr(f, ire50_slice)
        metrics["greyIRE"] = nb_mean(f.output_to_ire(f.dspicture[ire50_slice]))

        ire50_rawslice = f.lineslice(19, 36, 10)
        rawdata = f.rawdata[
            ire50_rawslice.start
            - int(self.rf.delays["video_white"]) : ire50_rawslice.stop
            - int(self.rf.delays["video_white"])
        ]
        metrics["greyRFLevel"] = np.std(rawdata)

        if not f.isFirstField and fp is not None:
            cp = CombNTSC(fp)

            level3d, phase3d, snr3d = c.calcLine19Info(cp)
            if level3d is not None:
                metrics["ntscLine19Burst70IRE"] = level3d
                metrics["ntscLine19Color3DRawSNR"] = snr3d

                sl_cburst = f.lineslice_tbc(19, 4.7 + 0.8, 2.4)
                diff = (
                    f.dspicture[sl_cburst].astype(float)
                    - fp.dspicture[sl_cburst].astype(float)
                ) / 2

                metrics["ntscLine19Burst0IRE"] = np.sqrt(2) * rms(diff) / f.out_scale

        return metrics

    def computeMetrics(self, f, fp=None, verbose=False):
        system = f.rf.system
        if self.verboseVITS:
            verbose = True

        metrics = {}

        if system == "NTSC":
            self.computeMetricsNTSC(metrics, f, fp)
        else:
            self.computeMetricsPAL(metrics, f, fp)

        # FIXME: these should probably be computed in the Field class
        f.whitesnr_slice = None

        for l in f.rf.SysParams["LD_VITS_whitelocs"]:
            wl_slice = f.lineslice_tbc(*l)
            # logger.info(l, np.mean(f.output_to_ire(f.dspicture[wl_slice])))
            if inrange(np.mean(f.output_to_ire(f.dspicture[wl_slice])), 90, 110):
                f.whitesnr_slice = l
                metrics["wSNR"] = self.calcpsnr(f, wl_slice)
                metrics["whiteIRE"] = np.mean(f.output_to_ire(f.dspicture[wl_slice]))

                rawslice = f.lineslice(*l)
                rawdata = f.rawdata[
                    rawslice.start
                    - int(self.rf.delays["video_white"]) : rawslice.stop
                    - int(self.rf.delays["video_white"])
                ]
                metrics["whiteRFLevel"] = np.std(rawdata)

                break

        bl_slice = f.lineslice(*f.rf.SysParams["blacksnr_slice"])
        bl_slicetbc = f.lineslice_tbc(*f.rf.SysParams["blacksnr_slice"])

        delay = int(f.rf.delays["video_sync"])
        bl_sliceraw = slice(bl_slice.start - delay, bl_slice.stop - delay)
        metrics["blackLineRFLevel"] = np.std(f.rawdata[bl_sliceraw])

        metrics["blackLinePreTBCIRE"] = f.rf.hztoire(
            np.mean(f.data["video"]["demod"][bl_slice])
        )
        metrics["blackLinePostTBCIRE"] = f.output_to_ire(
            np.mean(f.dspicture[bl_slicetbc])
        )

        metrics["bPSNR"] = self.calcpsnr(f, bl_slicetbc)

        if "whiteRFLevel" in metrics:
            metrics["blackToWhiteRFRatio"] = (
                metrics["blackLineRFLevel"] / metrics["whiteRFLevel"]
            )

        outputkeys = metrics.keys() if verbose else ["wSNR", "bPSNR"]

        metrics_rounded = {}

        for k in outputkeys:
            if k not in metrics:
                continue

            if "Ratio" in k:
                digits = 4
            elif "Burst" in k:
                digits = 3
            else:
                digits = 1
            rounded = roundfloat(metrics[k], places=digits)
            if np.isfinite(rounded):
                metrics_rounded[k] = rounded

        return metrics_rounded

    @profile
    def buildmetadata(self, f, check_phase=True):
        """ returns field information JSON and whether or not a backfill field is needed """
        prevfi = self.fieldinfo[-1] if len(self.fieldinfo) else None

        fi = {
            "isFirstField": True if f.isFirstField else False,
            "syncConf": f.compute_syncconf(),
            "seqNo": len(self.fieldinfo) + 1,
            "diskLoc": np.round((f.readloc / self.bytes_per_field) * 10) / 10,
            "fileLoc": int(np.floor(f.readloc)),
            "medianBurstIRE": roundfloat(f.burstmedian),
        }

        if self.doDOD:
            dropout_lines, dropout_starts, dropout_ends = f.dropout_detect()
            if len(dropout_lines):
                fi["dropOuts"] = {
                    "fieldLine": dropout_lines,
                    "startx": dropout_starts,
                    "endx": dropout_ends,
                }

        # This is a bitmap, not a counter
        decodeFaults = 0

        fi["fieldPhaseID"] = f.fieldPhaseID

        if prevfi is not None:
            if check_phase and (not (
                (
                    fi["fieldPhaseID"] == 1
                    and prevfi["fieldPhaseID"] == f.rf.SysParams["fieldPhases"]
                )
                or (fi["fieldPhaseID"] == prevfi["fieldPhaseID"] + 1))
            ):
                logger.warning(
                    "At field #{0}, Field phaseID sequence mismatch ({1}->{2}) (player may be paused)".format(
                        len(self.fieldinfo), prevfi["fieldPhaseID"], fi["fieldPhaseID"]
                    )
                )
                decodeFaults |= 2

            if prevfi["isFirstField"] == fi["isFirstField"]:
                # logger.info('WARNING!  isFirstField stuck between fields')
                if inrange(fi["diskLoc"] - prevfi["diskLoc"], 0.95, 1.05):
                    decodeFaults |= 1
                    fi["isFirstField"] = not prevfi["isFirstField"]
                    fi["syncConf"] = 10
                else:
                    logger.error("Skipped field")
                    decodeFaults |= 4
                    fi["syncConf"] = 0
                    return fi, True

        fi["decodeFaults"] = decodeFaults
        fi["vitsMetrics"] = self.computeMetrics(self.fieldstack[0], self.fieldstack[1])

        fi["vbi"] = {"vbiData": [int(lc) for lc in f.linecode if lc is not None]}

        self.frameNumber = None
        if f.isFirstField:
            self.firstfield = f
        else:
            # use a stored first field, in case we start with a second field
            if self.firstfield is not None:
                # process VBI frame info data
                self.frameNumber = self.decodeFrameNumber(self.firstfield, f)

                rawloc = np.floor((f.readloc / self.bytes_per_field) / 2)

                disk_Type = "CLV" if self.isCLV else "CAV"
                disk_TimeCode = None
                disk_Frame = None
                special = None

                try:
                    if self.isCLV and self.earlyCLV:  # early CLV
                        disk_TimeCode = f"{self.clvMinutes}:xx"
                    # print("file frame %d early-CLV minute %d" % (rawloc, self.clvMinutes), file=sys.stderr)
                    elif self.isCLV and self.frameNumber is not None and self.clvMinutes is not None:
                        disk_TimeCode = "%d:%.2d.%.2d Frame #%d" % (
                            self.clvMinutes,
                            self.clvSeconds,
                            self.clvFrameNum,
                            self.frameNumber,
                        )
                    elif self.frameNumber:
                        # print("file frame %d CAV frame %d" % (rawloc, self.frameNumber), file=sys.stderr)
                        disk_Frame = f"{self.frameNumber}"
                    elif self.leadIn:
                        special = "Lead In"
                    elif self.leadOut:
                        special = "Lead Out"
                    else:
                        special = "Pulldown/Telecine Frame"

                    if self.est_frames is not None:
                        outstr = f"Frame {(self.fields_written//2)+1}/{int(self.est_frames)}: File Frame {int(rawloc)}: {disk_Type} "
                    else:
                        outstr = f"File Frame {int(rawloc)}: {disk_Type} "
                    if self.isCLV and disk_TimeCode:
                        outstr += f"Timecode {disk_TimeCode} "
                    elif disk_Frame:
                        outstr += f"Frame #{disk_Frame} "
                        

                    if special is not None:
                        outstr += special

                    self.logger.status(outstr)

                    # Prepare JSON fields
                    if self.verboseVITS:
                        if self.frameNumber is not None:
                            fi["cavFrameNr"] = int(self.frameNumber)

                        if self.isCLV and self.clvMinutes is not None:
                            fi["clvMinutes"] = int(self.clvMinutes)

                        if self.isCLV and not self.earlyCLV:
                            fi["clvSeconds"] = int(self.clvSeconds)
                            fi["clvFrameNr"] = int(self.clvFrameNum)
                except Exception:
                    logger.warning("file frame %d : VBI decoding error", rawloc)
                    traceback.print_exc()

        return fi, False

    def seek_getframenr(self, startfield):
        """ Reads from file location startfield, returns first VBI frame # or None on failure and revised startfield """

        """ Note that if startfield is not 0, and the read fails, it will automatically retry
            at file location 0
        """

        curfield = None
        prevfield = None

        self.roughseek(startfield)

        for fields in range(10):
            f, offset = self.decodefield(self.fdoffset, 0)

            if f is None:
                # If given an invalid starting location (i.e. seeking to a frame in an already cut raw file),
                # go back to the beginning and try again.
                if startfield != 0:
                    startfield = 0
                    self.roughseek(startfield)
                else:
                    return None, startfield
            elif not f.valid:
                self.fdoffset += offset
            else:
                prevfield = curfield
                curfield = f
                self.fdoffset += offset

                # Two fields are needed to be sure to have sufficient Philips code data
                # to determine frame #.
                if prevfield is not None and f.valid:
                    fnum = self.decodeFrameNumber(prevfield, curfield)

                    if self.earlyCLV:
                        logger.error("Cannot seek in early CLV disks w/o timecode")
                        return None, startfield
                    elif fnum is not None:
                        rawloc = np.floor((f.readloc / self.bytes_per_field) / 2)
                        logger.info("seeking: file loc %d frame # %d", rawloc, fnum)

                        return fnum, startfield, f.readloc

        return None, None, None

    def seek(self, startframe, target):
        """ Attempts to find frame target from file location startframe """
        logger.info("Beginning seek")

        if not sys.warnoptions:
            import warnings

            warnings.simplefilter("ignore")

        curfield = startframe * 2

        for retries in range(3):
            fnr, curfield, readloc = self.seek_getframenr(curfield)
            if fnr is None:
                return None

            cur = int((readloc / self.bytes_per_field))
            if fnr == target:
                logger.info("Finished seek")
                print("Finished seeking, starting at frame", fnr, file=sys.stderr)
                self.roughseek(cur)
                return cur

            curfield += ((target - fnr) * 2) - 1

        return None

    def build_json(self):
        """ build up the JSON structure for file output. """
        jout = {}
        jout["pcmAudioParameters"] = {
            "bits": 16,
            "isLittleEndian": True,
            "isSigned": True,
            "sampleRate": self.analog_audio,
        }

        vp = {}

        vp["numberOfSequentialFields"] = len(self.fieldinfo)
        vp["osInfo"] = f'{platform.system()}:{platform.release()}:{platform.version()}'

        # get the first valid field in the stack if any
        for f in self.fieldstack:
            if f:
                break

        if not f:
            return None

        vp["gitBranch"] = self.branch
        vp["gitCommit"] = self.commit

        vp["system"] = f.rf.system

        vp["fieldWidth"] = f.rf.SysParams["outlinelen"]
        vp["sampleRate"] = f.rf.SysParams["outfreq"] * 1000000

        vp["black16bIre"] = float(f.hz_to_output(f.rf.iretohz(self.blackIRE)))
        vp["white16bIre"] = float(f.hz_to_output(f.rf.iretohz(100)))

        vp["fieldHeight"] = f.outlinecount

        # current burst adjustment as of 2/27/19, update when #158 is fixed!
        badj = -1.4
        spu = f.rf.SysParams["outfreq"]
        vp["colourBurstStart"] = int(np.round(
            (f.rf.SysParams["colorBurstUS"][0] * spu) + badj
        ))
        vp["colourBurstEnd"] = int(np.round(
            (f.rf.SysParams["colorBurstUS"][1] * spu) + badj
        ))
        vp["activeVideoStart"] = int(np.round(
            (f.rf.SysParams["activeVideoUS"][0] * spu) + badj
        ))
        vp["activeVideoEnd"] = int(np.round(
            (f.rf.SysParams["activeVideoUS"][1] * spu) + badj
        ))

        jout["videoParameters"] = vp

        jout["fields"] = self.fieldinfo.copy()

        return jout<|MERGE_RESOLUTION|>--- conflicted
+++ resolved
@@ -1204,7 +1204,6 @@
 
     @profile
     def read(self, begin, length, MTF=0, getraw = False, forceredo=False):
-<<<<<<< HEAD
         # transpose the cache by key, not block
         # This is a list of entries in the output from the threaded
         # demodblock function that if they exist is to be merged together
@@ -1212,9 +1211,6 @@
         # as while that is contained in the output, it is only there so
         # it can be re-used case mtf checking fails and is not used later and
         # thus does not need to be concatenated.
-=======
-        # transpose the cache by key, not block #
->>>>>>> 40aecfb1
         t = {"input": [], "video": [], "audio": [], "efm": [], "rfhpf": []}
 
         self.currentMTF = MTF
@@ -3801,16 +3797,10 @@
                 else:
                     done = True
                     fieldlength = f.linelocs[self.output_lines] - f.linelocs[0]
-<<<<<<< HEAD
-                    minlength = (f.inlinelen * self.output_lines) - 2
-                    if ((f.sync_confidence < 50) and (fieldlength < minlength)):
-                        logger.warning("WARNING: Player skip detected, check output in this area")
-=======
                     fieldlength /= f.inlinelen
                     if ((f.sync_confidence < 50) and not 
                          inrange(fieldlength, self.output_lines - 2, self.output_lines + 2)):
                         logger.warning("WARNING: Possible player skip detected - check output")
->>>>>>> 40aecfb1
 
                     self.fieldstack.insert(0, f)
 
