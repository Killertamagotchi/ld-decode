--- conflicted
+++ resolved
@@ -187,19 +187,10 @@
 }
 
 # Settings for use with noisier disks
-<<<<<<< HEAD
-FilterParams_NTSC_lowband = FilterParams_NTSC.copy().update({
-    # The audio notch filters are important with DD v3.0+ boards
-    "video_bpf_low": 3800000,
-    "video_bpf_high": 12500000,
-    "video_lpf_freq": 4200000,  # in mhz
-})
-=======
 RFParams_NTSC_lowband = RFParams_NTSC.copy()
 RFParams_NTSC_lowband['video_bpf_low']  = 3800000
 RFParams_NTSC_lowband['video_bpf_high'] = 12500000
 RFParams_NTSC_lowband['video_lpf_freq'] = 4200000
->>>>>>> 4992fbbe
 
 FilterParams_PAL = {
     # The audio notch filters are important with DD v3.0+ boards
@@ -223,22 +214,12 @@
     "audio_filterorder": 900,
 }
 
-<<<<<<< HEAD
-FilterParams_PAL_lowband = FilterParams_PAL.copy().update({
-    "video_bpf_low": 3200000,
-    "video_bpf_high": 13000000,
-    "video_bpf_order": 1,
-    "video_lpf_freq": 4800000,
-})
-
-=======
 # Settings for use with noisier disks
 RFParams_PAL_lowband = RFParams_PAL.copy()
 RFParams_PAL_lowband['video_bpf_low']   = 3200000
 RFParams_PAL_lowband['video_bpf_high']  = 13000000
 RFParams_PAL_lowband['video_bpf_order'] = 13000000
 RFParams_PAL_lowband['video_lpf_freq']  = 4800000
->>>>>>> 4992fbbe
 
 class RFDecode:
     """The core RF decoding code.
